--- conflicted
+++ resolved
@@ -14,15 +14,12 @@
  */
 final class ValidationContext
 {
-<<<<<<< HEAD
     public const VALUE_AS_ARRAY_PARAMETER = 'yii-validator-value-as-array';
 
-=======
     /**
      * @var ValidatorInterface|null A validator instance. `null` means context data was not set
      * with {@see setContextDataOnce()} yet.
      */
->>>>>>> efa929b3
     private ?ValidatorInterface $validator = null;
 
     /**
