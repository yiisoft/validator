<?php

declare(strict_types=1);

namespace Yiisoft\Validator;

use InvalidArgumentException;
use JetBrains\PhpStorm\Pure;
use Psr\Container\ContainerExceptionInterface;
use Psr\Container\NotFoundExceptionInterface;
use Yiisoft\Validator\DataSet\ArrayDataSet;
use Yiisoft\Validator\DataSet\AttributeDataSet;
use Yiisoft\Validator\DataSet\ScalarDataSet;
use Yiisoft\Validator\Rule\Callback;
use Yiisoft\Validator\Rule\Trait\PreValidateTrait;

use function is_array;
use function is_object;

/**
 * Validator validates {@link DataSetInterface} against rules set for data set attributes.
 */
final class Validator implements ValidatorInterface
{
    use PreValidateTrait;

    public function __construct(private RuleHandlerResolverInterface $ruleHandlerResolver)
    {
    }

    /**
     * @param DataSetInterface|mixed|RulesProviderInterface $data
     * @param iterable<\Closure|\Closure[]|RuleInterface|RuleInterface[]>|null $rules
     */
    public function validate(mixed $data, ?iterable $rules = null): Result
    {
<<<<<<< HEAD
        $hasRules = $rules !== [];
        $data = $this->normalizeDataSet($data, $hasRules);
        if (!$hasRules && $data instanceof RulesProviderInterface) {
=======
        $data = $this->normalizeDataSet($data);
        if ($rules === null && $data instanceof RulesProviderInterface) {
>>>>>>> c0c60860
            $rules = $data->getRules();
        }

        $compoundResult = new Result();
        $context = new ValidationContext($this, $data);
        $results = [];

        foreach ($rules ?? [] as $attribute => $attributeRules) {
            $result = new Result();

            $tempRule = is_array($attributeRules) ? $attributeRules : [$attributeRules];
            $attributeRules = $this->normalizeRules($tempRule);

            if (is_int($attribute)) {
                $validatedData = $data->getData();
                $validatedContext = $context;
            } else {
                $validatedData = $data->getAttributeValue($attribute);
                $validatedContext = $context->withAttribute($attribute);
            }

            $tempResult = $this->validateInternal(
                $validatedData,
                $attributeRules,
                $validatedContext
            );

            $result = $this->addErrors($result, $tempResult->getErrors());
            $results[] = $result;
        }

        foreach ($results as $result) {
            $compoundResult = $this->addErrors($compoundResult, $result->getErrors());
        }

        if ($data instanceof PostValidationHookInterface) {
            $data->processValidationResult($compoundResult);
        }

        return $compoundResult;
    }

    #[Pure]
    private function normalizeDataSet($data, bool $hasRules): DataSetInterface
    {
        if ($data instanceof DataSetInterface) {
            return (!$hasRules && !$data instanceof RulesProviderInterface)
                ? new AttributeDataSet($data)
                : $data;
        }

        if (is_object($data) || is_array($data)) {
            return new ArrayDataSet((array)$data);
        }

        return new ScalarDataSet($data);
    }

    /**
     * @param $value
     * @param iterable<\Closure|\Closure[]|RuleInterface|RuleInterface[]> $rules
     * @param ValidationContext $context
     *
     * @throws ContainerExceptionInterface
     * @throws NotFoundExceptionInterface
     *
     * @return Result
     */
    private function validateInternal($value, iterable $rules, ValidationContext $context): Result
    {
        $compoundResult = new Result();
        foreach ($rules as $rule) {
            if ($rule instanceof BeforeValidationInterface) {
                $preValidateResult = $this->preValidate($value, $context, $rule);
                if ($preValidateResult) {
                    continue;
                }
            }

            $ruleHandler = $this->ruleHandlerResolver->resolve($rule->getHandlerClassName());
            $ruleResult = $ruleHandler->validate($value, $rule, $context);
            if ($ruleResult->isValid()) {
                continue;
            }

            $context->setParameter($this->parameterPreviousRulesErrored, true);

            foreach ($ruleResult->getErrors() as $error) {
                $valuePath = $error->getValuePath();
                if ($context->getAttribute() !== null) {
                    $valuePath = [$context->getAttribute()] + $valuePath;
                }
                $compoundResult->addError($error->getMessage(), $valuePath);
            }
        }
        return $compoundResult;
    }

    /**
     * @param array $rules
     *
     * @return iterable<RuleInterface>
     */
    private function normalizeRules(iterable $rules): iterable
    {
        foreach ($rules as $rule) {
            yield $this->normalizeRule($rule);
        }
    }

    private function normalizeRule($rule): RuleInterface
    {
        if (is_callable($rule)) {
            return new Callback($rule);
        }

        if (!$rule instanceof RuleInterface) {
            throw new InvalidArgumentException(
                sprintf(
                    'Rule should be either an instance of %s or a callable, %s given.',
                    RuleInterface::class,
                    gettype($rule)
                )
            );
        }

        return $rule;
    }

    private function addErrors(Result $result, array $errors): Result
    {
        foreach ($errors as $error) {
            $result->addError($error->getMessage(), $error->getValuePath());
        }
        return $result;
    }
}<|MERGE_RESOLUTION|>--- conflicted
+++ resolved
@@ -34,14 +34,8 @@
      */
     public function validate(mixed $data, ?iterable $rules = null): Result
     {
-<<<<<<< HEAD
-        $hasRules = $rules !== [];
-        $data = $this->normalizeDataSet($data, $hasRules);
-        if (!$hasRules && $data instanceof RulesProviderInterface) {
-=======
-        $data = $this->normalizeDataSet($data);
+        $data = $this->normalizeDataSet($data, empty($rules));
         if ($rules === null && $data instanceof RulesProviderInterface) {
->>>>>>> c0c60860
             $rules = $data->getRules();
         }
 
