--- conflicted
+++ resolved
@@ -39,24 +39,14 @@
         $results = [];
 
         foreach ($rules as $attribute => $attributeRules) {
-<<<<<<< HEAD
-            $aggregatedRule = new Rules($attributeRules);
-            if ($this->formatter !== null) {
-                $aggregatedRule = $aggregatedRule->withFormatter($this->formatter);
-            }
-
-            $results[$attribute] = $aggregatedRule->validate(
-                $data->getAttributeValue($attribute),
-                $context->withAttribute($attribute)
-=======
             $ruleSet = new RuleSet($attributeRules);
             if ($this->formatter !== null) {
                 $ruleSet = $ruleSet->withFormatter($this->formatter);
             }
-            $results->addResult(
-                $attribute,
-                $ruleSet->validate($data->getAttributeValue($attribute), $context->withAttribute($attribute))
->>>>>>> 1d076d62
+
+            $results[$attribute] = $ruleSet->validate(
+                $data->getAttributeValue($attribute),
+                $context->withAttribute($attribute)
             );
         }
 
