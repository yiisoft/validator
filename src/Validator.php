<?php

declare(strict_types=1);

namespace Yiisoft\Validator;

use Closure;
use InvalidArgumentException;
use JetBrains\PhpStorm\Pure;
use Psr\Container\ContainerExceptionInterface;
use Psr\Container\NotFoundExceptionInterface;
use ReflectionProperty;
use Traversable;
use Yiisoft\Validator\DataSet\ArrayDataSet;
use Yiisoft\Validator\DataSet\MixedDataSet;
use Yiisoft\Validator\DataSet\ObjectDataSet;
use Yiisoft\Validator\Rule\Callback;
use Yiisoft\Validator\Rule\Trait\PreValidateTrait;

use Yiisoft\Validator\RulesProvider\AttributesRulesProvider;

use function is_callable;
use function is_int;

/**
 * Validator validates {@link DataSetInterface} against rules set for data set attributes.
 */
final class Validator implements ValidatorInterface
{
    use PreValidateTrait;

    /**
     * @var callable
     */
    private $defaultSkipOnEmptyCallback;

    public function __construct(
        private RuleHandlerResolverInterface $ruleHandlerResolver,

        /**
         * @var bool|callable|null
         */
        $defaultSkipOnEmpty = null,
        /**
         * @var int What visibility levels to use when reading rules from the class specified in `$rules` argument in
         * {@see validate()} method.
         */
        private int $rulesPropertyVisibility = ReflectionProperty::IS_PRIVATE
        | ReflectionProperty::IS_PROTECTED
        | ReflectionProperty::IS_PUBLIC,
    ) {
        $this->defaultSkipOnEmptyCallback = SkipOnEmptyNormalizer::normalize($defaultSkipOnEmpty);
    }

    /**
     * @param DataSetInterface|mixed|RulesProviderInterface $data
     * @param class-string|iterable<Closure|Closure[]|RuleInterface|RuleInterface[]>|RulesProviderInterface|null $rules
     *
     * @throws ContainerExceptionInterface
     * @throws NotFoundExceptionInterface
     */
<<<<<<< HEAD
    public function validate(
        mixed $data,
        iterable|RulesProviderInterface|null $rules = null,
        ?ValidationContext $context = null,
    ): Result {
=======
    public function validate(mixed $data, iterable|object|string|null $rules = null): Result
    {
>>>>>>> 623628ed
        $data = $this->normalizeDataSet($data);

        if ($rules === null && $data instanceof RulesProviderInterface) {
            $rules = $data->getRules();
        } elseif ($rules instanceof RulesProviderInterface) {
            $rules = $rules->getRules();
        } elseif (!$rules instanceof Traversable && !is_array($rules) && $rules !== null) {
            $rules = (new AttributesRulesProvider($rules, $this->rulesPropertyVisibility))->getRules();
        }

        $context = new ValidationContext(
            $context?->getValidator() ?? $this,
            $context?->getDataSet() ?? $data,
            $context?->getAttribute() ?? null,
            $context?->getParameters() ?? [],
        );

        $compoundResult = new Result();

        foreach ($rules ?? [] as $attribute => $attributeRules) {
            $tempRule = is_iterable($attributeRules) ? $attributeRules : [$attributeRules];
            $attributeRules = $this->normalizeRules($tempRule);

            if (is_int($attribute)) {
                $validatedData = $data->getData();
            } else {
                $validatedData = $data->getAttributeValue($attribute);
                $context = $context->withAttribute($attribute);
            }

<<<<<<< HEAD
            $this->validateInternal(
                $validatedData,
                $attributeRules,
                $validatedContext,
                $compoundResult,
            );
=======
            $tempResult = $this->validateInternal($validatedData, $attributeRules, $context);

            foreach ($tempResult->getErrors() as $error) {
                $result->addError($error->getMessage(), $error->getValuePath());
            }

            $results[] = $result;
        }

        foreach ($results as $result) {
            foreach ($result->getErrors() as $error) {
                $compoundResult->addError($error->getMessage(), $error->getValuePath());
            }
>>>>>>> 623628ed
        }

        if ($data instanceof PostValidationHookInterface) {
            $data->processValidationResult($compoundResult);
        }

        return $compoundResult;
    }

    /**
     * @param iterable<Closure|Closure[]|RuleInterface|RuleInterface[]> $rules
     */
    private function validateInternal($value, iterable $rules, ValidationContext $context, Result $compoundResult): void
    {
        foreach ($rules as $rule) {
            if ($rule instanceof BeforeValidationInterface && $this->preValidate($value, $context, $rule)) {
                continue;
            }

            $ruleHandler = $this->ruleHandlerResolver->resolve($rule->getHandlerClassName());
            $ruleResult = $ruleHandler->validate($value, $rule, $context);
            if ($ruleResult->isValid()) {
                continue;
            }

            $context->setParameter($this->parameterPreviousRulesErrored, true);

            foreach ($ruleResult->getErrors() as $error) {
                $valuePath = $error->getValuePath();
                if ($context->getAttribute() !== null) {
                    $valuePath = [$context->getAttribute(), ...$valuePath];
                }
                $compoundResult->addError($error->getMessage(), $valuePath, $error->getParameters());
            }
        }
    }

    /**
     * @param array $rules
     *
     * @return iterable<RuleInterface>
     */
    private function normalizeRules(iterable $rules): iterable
    {
        foreach ($rules as $rule) {
            yield $this->normalizeRule($rule);
        }
    }

    private function normalizeRule($rule): RuleInterface
    {
        if (is_callable($rule)) {
            return new Callback($rule);
        }

        if (!$rule instanceof RuleInterface) {
            throw new InvalidArgumentException(
                sprintf(
                    'Rule should be either an instance of %s or a callable, %s given.',
                    RuleInterface::class,
                    get_debug_type($rule)
                )
            );
        }

        if ($rule instanceof SkipOnEmptyInterface && $rule->getSkipOnEmpty() === null) {
            $rule = $rule->skipOnEmpty($this->defaultSkipOnEmptyCallback);
        }

        return $rule;
    }

    #[Pure]
    private function normalizeDataSet($data): DataSetInterface
    {
        if ($data instanceof DataSetInterface) {
            return $data;
        }

        if (is_object($data)) {
            return new ObjectDataSet($data);
        }

        if (is_array($data)) {
            return new ArrayDataSet($data);
        }

        return new MixedDataSet($data);
    }
}<|MERGE_RESOLUTION|>--- conflicted
+++ resolved
@@ -59,16 +59,11 @@
      * @throws ContainerExceptionInterface
      * @throws NotFoundExceptionInterface
      */
-<<<<<<< HEAD
     public function validate(
         mixed $data,
         iterable|RulesProviderInterface|null $rules = null,
         ?ValidationContext $context = null,
     ): Result {
-=======
-    public function validate(mixed $data, iterable|object|string|null $rules = null): Result
-    {
->>>>>>> 623628ed
         $data = $this->normalizeDataSet($data);
 
         if ($rules === null && $data instanceof RulesProviderInterface) {
@@ -99,28 +94,12 @@
                 $context = $context->withAttribute($attribute);
             }
 
-<<<<<<< HEAD
             $this->validateInternal(
                 $validatedData,
                 $attributeRules,
                 $validatedContext,
                 $compoundResult,
             );
-=======
-            $tempResult = $this->validateInternal($validatedData, $attributeRules, $context);
-
-            foreach ($tempResult->getErrors() as $error) {
-                $result->addError($error->getMessage(), $error->getValuePath());
-            }
-
-            $results[] = $result;
-        }
-
-        foreach ($results as $result) {
-            foreach ($result->getErrors() as $error) {
-                $compoundResult->addError($error->getMessage(), $error->getValuePath());
-            }
->>>>>>> 623628ed
         }
 
         if ($data instanceof PostValidationHookInterface) {
