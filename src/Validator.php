--- conflicted
+++ resolved
@@ -133,13 +133,8 @@
             }
         }
 
-<<<<<<< HEAD
         if ($originalData instanceof PostValidationHookInterface) {
-            $originalData->processValidationResult($compoundResult);
-=======
-        if ($dataSet instanceof PostValidationHookInterface) {
-            $dataSet->processValidationResult($result);
->>>>>>> ef81688b
+            $originalData->processValidationResult($result);
         }
 
         return $result;
