<?php

declare(strict_types=1);

namespace Yiisoft\Validator;

use Yiisoft\Validator\Rule\Callback;
use Yiisoft\I18n\TranslatorInterface;

/**
 * Validator validates {@link DataSetInterface} against rules set for data set attributes.
 */
class Validator implements ValidatorInterface
{
    private ?TranslatorInterface $translator;
    private ?string $translationDomain;
    private ?string $translationLocale;

    /**
     * @var Rules[]
     */
    private array $attributeRules = [];

    public function __construct(
        iterable $rules = [],
        TranslatorInterface $translator = null,
        string $translationDomain = null,
        string $translationLocale = null
    ) {
        $this->translator = $translator;
        $this->translationDomain = $translationDomain;
        $this->translationLocale = $translationLocale;

        foreach ($rules as $attribute => $ruleSets) {
            foreach ($ruleSets as $rule) {
                if (is_callable($rule)) {
                    $rule = new Callback($rule);
                }
                $this->addRule($attribute, $rule);
            }
        }
    }

    public function validate(DataSetInterface $dataSet): ResultSet
    {
        $results = new ResultSet();
        foreach ($this->attributeRules as $attribute => $rules) {
            $results->addResult(
                $attribute,
<<<<<<< HEAD
                $rules->validate($dataSet->getAttributeValue($attribute), null, $results)
=======
                $rules->validate($dataSet->getAttributeValue($attribute), $dataSet)
>>>>>>> 6e94f447
            );
        }
        return $results;
    }

    public function addRule(string $attribute, Rule $rule): void
    {
        if (!isset($this->attributeRules[$attribute])) {
            $this->attributeRules[$attribute] = new Rules(
                [],
                $this->translator,
                $this->translationDomain,
                $this->translationLocale
            );
        }

        $this->attributeRules[$attribute]->add($rule);
    }
}<|MERGE_RESOLUTION|>--- conflicted
+++ resolved
@@ -47,11 +47,7 @@
         foreach ($this->attributeRules as $attribute => $rules) {
             $results->addResult(
                 $attribute,
-<<<<<<< HEAD
-                $rules->validate($dataSet->getAttributeValue($attribute), null, $results)
-=======
                 $rules->validate($dataSet->getAttributeValue($attribute), $dataSet)
->>>>>>> 6e94f447
             );
         }
         return $results;
