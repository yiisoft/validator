<?php

declare(strict_types=1);

namespace Yiisoft\Validator;

final class Error
{
<<<<<<< HEAD
    private string $message;

    /**
     * @psalm-var list<int|string>
     */
    private array $valuePath;
    /**
     * @psalm-var list<int|string>
     */
    private array $parameters;

    /**
     * @psalm-param list<int|string> $valuePath
     */
    public function __construct(string $message, array $valuePath = [], array $parameters = [])
    {
        $this->message = $message;
        $this->valuePath = $valuePath;
        $this->parameters = $parameters;
=======
    /**
     * @psalm-param list<int|string> $valuePath
     */
    public function __construct(
        private string $message,
        /**
         * @psalm-var list<int|string>
         */
        private array $valuePath = []
    ) {
>>>>>>> e65cf88c
    }

    public function getMessage(): string
    {
        return $this->message;
    }

    /**
     * @psalm-return list<int|string>
     */
    public function getValuePath(bool $escape = false): array
    {
        if ($escape === false) {
            return $this->valuePath;
        }

        return array_map(
            static fn ($key): string => str_replace(['.', '*'], ['\\' . '.', '\\' . '*'], (string)$key),
            $this->valuePath
        );
    }

    public function getParameters(): array
    {
        return $this->parameters;
    }
}<|MERGE_RESOLUTION|>--- conflicted
+++ resolved
@@ -6,7 +6,6 @@
 
 final class Error
 {
-<<<<<<< HEAD
     private string $message;
 
     /**
@@ -26,18 +25,6 @@
         $this->message = $message;
         $this->valuePath = $valuePath;
         $this->parameters = $parameters;
-=======
-    /**
-     * @psalm-param list<int|string> $valuePath
-     */
-    public function __construct(
-        private string $message,
-        /**
-         * @psalm-var list<int|string>
-         */
-        private array $valuePath = []
-    ) {
->>>>>>> e65cf88c
     }
 
     public function getMessage(): string
