<?php

declare(strict_types=1);

namespace Yiisoft\Validator;

use Yiisoft\Validator\Rule\Callback;
use Yiisoft\I18n\TranslatorInterface;

/**
 * Rules represents multiple rules for a single value
 */
class Rules
{
    /**
     * @var Rule[]
     */
    private array $rules = [];
    private ?TranslatorInterface $translator;
    private ?string $translationDomain;
    private ?string $translationLocale;

    public function __construct(
        iterable $rules = [],
        ?TranslatorInterface $translator = null,
        ?string $translationDomain = null,
        ?string $translationLocale = null
    ) {
        $this->translator = $translator;
        $this->translationDomain = $translationDomain;
        $this->translationLocale = $translationLocale;

        foreach ($rules as $rule) {
            $this->rules[] = $this->normalizeRule($rule);
        }
    }

    private function normalizeRule($rule): Rule
    {
        if (is_callable($rule)) {
            $rule = new Callback($rule);
        }

        if (!$rule instanceof Rule) {
            throw new \InvalidArgumentException('Rule should be either instance of Rule class or a callable');
        }

        if ($this->translator !== null) {
            $rule->withTranslator($this->translator);
        }

        if ($this->translationDomain !== null) {
            $rule->withTranslationDomain($this->translationDomain);
        }

        if ($this->translationLocale !== null) {
            $rule->withTranslationLocale($this->translationLocale);
        }

        return $rule;
    }

    public function add(Rule $rule): void
    {
        $this->rules[] = $this->normalizeRule($rule);
    }

<<<<<<< HEAD
    public function validate($value, DataSetInterface $dataSet = null, ResultSet $resultSet = null): Result
=======
    public function validate($value, DataSetInterface $dataSet = null, bool $previousRulesErrored = false): Result
>>>>>>> 6e94f447
    {
        $compoundResult = new Result();
        /**
         * @var $rule Rule
         */
        foreach ($this->rules as $rule) {
<<<<<<< HEAD
            if ($rule->getSkipOnError() === true && $this->skipValidate($rule, $compoundResult, $resultSet)) {
                continue;
            }
            $ruleResult = $rule->validate($value, $dataSet);
=======
            $ruleResult = $rule->validate($value, $dataSet, $previousRulesErrored);
>>>>>>> 6e94f447
            if ($ruleResult->isValid() === false) {
                $previousRulesErrored = true;
                foreach ($ruleResult->getErrors() as $message) {
                    $compoundResult->addError($message);
                }
            }
        }
        return $compoundResult;
    }

    private function skipValidate(Rule $rule, Result $result, ResultSet $resultSet = null): bool
    {
        if (
            ($rule->getSkipErrorMode() === Rule::SKIP_ON_ATTRIBUTE_ERROR && $result->isValid() === false) ||
            ($rule->getSkipErrorMode() === Rule::SKIP_ON_ANY_ERROR && $resultSet->hasErrors() === true)
        ) {
            return true;
        }

        return false;
    }
}<|MERGE_RESOLUTION|>--- conflicted
+++ resolved
@@ -65,25 +65,14 @@
         $this->rules[] = $this->normalizeRule($rule);
     }
 
-<<<<<<< HEAD
-    public function validate($value, DataSetInterface $dataSet = null, ResultSet $resultSet = null): Result
-=======
     public function validate($value, DataSetInterface $dataSet = null, bool $previousRulesErrored = false): Result
->>>>>>> 6e94f447
     {
         $compoundResult = new Result();
         /**
          * @var $rule Rule
          */
         foreach ($this->rules as $rule) {
-<<<<<<< HEAD
-            if ($rule->getSkipOnError() === true && $this->skipValidate($rule, $compoundResult, $resultSet)) {
-                continue;
-            }
-            $ruleResult = $rule->validate($value, $dataSet);
-=======
             $ruleResult = $rule->validate($value, $dataSet, $previousRulesErrored);
->>>>>>> 6e94f447
             if ($ruleResult->isValid() === false) {
                 $previousRulesErrored = true;
                 foreach ($ruleResult->getErrors() as $message) {
@@ -93,16 +82,4 @@
         }
         return $compoundResult;
     }
-
-    private function skipValidate(Rule $rule, Result $result, ResultSet $resultSet = null): bool
-    {
-        if (
-            ($rule->getSkipErrorMode() === Rule::SKIP_ON_ATTRIBUTE_ERROR && $result->isValid() === false) ||
-            ($rule->getSkipErrorMode() === Rule::SKIP_ON_ANY_ERROR && $resultSet->hasErrors() === true)
-        ) {
-            return true;
-        }
-
-        return false;
-    }
 }