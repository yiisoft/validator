<?php

declare(strict_types=1);

namespace Yiisoft\Validator;

use Reflection;
use ReflectionException;
use Traversable;
use Yiisoft\Validator\Helper\DataSetNormalizer;
use Yiisoft\Validator\Helper\RulesNormalizer;

/**
 * An interface allowing to validate the data according to the set of rules ({@see RuleInterface}) and validation
 * context ({@see ValidationContext}). A class implementing it is called "validator".
 *
<<<<<<< HEAD
 * @psalm-type BaseRulesType = class-string|object|callable|iterable<RuleInterface|RuleInterface[]|Traversable<int, RuleInterface>|callable|callable[]>
 * @psalm-type RulesType = BaseRulesType|null
 * @psalm-type RulesTypeWithoutNull = BaseRulesType
=======
 * @psalm-import-type RawRulesIterable from RulesProviderInterface
 * @psalm-type RawRulesType = null|class-string|object|callable|RawRulesIterable
>>>>>>> 3420c011
 */
interface ValidatorInterface
{
    /**
     * Validates the data according to the set of rules ({@see RuleInterface}) and validation context
     * ({@see ValidationContext}).
     *
     * @param DataSetInterface|mixed|RulesProviderInterface $data Data to validate:
     *
     * - A data set ({@see DataSetInterface}) is used as is.
     * - Implementing {@see RulesProviderInterface} additionally can be used for providing rules via
     * {@see RulesProviderInterface::getRules()} (works only when `$rules` argument is not provided and ignored
     * otherwise).
     * - Any other value is normalized to data set using {@see DataSetNormalizer}.
     * @param callable|iterable|object|string|null $rules Rules to apply for validating data. If specified, this
     * argument has higher priority over {@see RulesProviderInterface::getRules()} provided in `$data` argument. A
     * variety of types is supported. They are normalized before usage, please refer to {@see RulesNormalizer}
     * documentation to see what structures can be passed.
     * @psalm-param RawRulesType $rules
     *
     * @param ValidationContext|null $context Validation context that may be taken into account when performing
     * validation.
     *
     * @throws ReflectionException If an object / {@see ObjectDataSet} providing rules or (and) data used in `$data`
     * argument and there was a {@see Reflection} error during parsing them.
     *
     * @return Result The result of validation.
     */
    public function validate(
        mixed $data,
        callable|iterable|object|string|null $rules = null,
        ?ValidationContext $context = null,
    ): Result;
}<|MERGE_RESOLUTION|>--- conflicted
+++ resolved
@@ -14,14 +14,8 @@
  * An interface allowing to validate the data according to the set of rules ({@see RuleInterface}) and validation
  * context ({@see ValidationContext}). A class implementing it is called "validator".
  *
-<<<<<<< HEAD
- * @psalm-type BaseRulesType = class-string|object|callable|iterable<RuleInterface|RuleInterface[]|Traversable<int, RuleInterface>|callable|callable[]>
- * @psalm-type RulesType = BaseRulesType|null
- * @psalm-type RulesTypeWithoutNull = BaseRulesType
-=======
  * @psalm-import-type RawRulesIterable from RulesProviderInterface
  * @psalm-type RawRulesType = null|class-string|object|callable|RawRulesIterable
->>>>>>> 3420c011
  */
 interface ValidatorInterface
 {
