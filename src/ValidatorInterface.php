--- conflicted
+++ resolved
@@ -12,19 +12,11 @@
     /**
      * Validate data set against rules set for data set attributes.
      *
-<<<<<<< HEAD
-     * @param DataSetInterface|mixed $data Data set to validate.
-=======
-     * @param DataSetInterface|RulesProviderInterface $dataSet Data set to validate.
->>>>>>> 5f41a853
+     * @param DataSetInterface|RulesProviderInterface|mixed $data Data set to validate.
      * @param Rule[][] $rules Rules to apply.
      * @psalm-param iterable<string, Rule[]> $rules
      *
      * @return ResultSet Validation results.
      */
-<<<<<<< HEAD
-    public function validate($data, iterable $rules): ResultSet;
-=======
-    public function validate(DataSetInterface $dataSet, iterable $rules = []): ResultSet;
->>>>>>> 5f41a853
+    public function validate($data, iterable $rules = []): ResultSet;
 }