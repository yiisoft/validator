<?php

declare(strict_types=1);

namespace Yiisoft\Validator\RuleHandlerResolver;

use Psr\Container\ContainerInterface;
use Yiisoft\Validator\Exception\RuleHandlerInterfaceNotImplementedException;
use Yiisoft\Validator\Exception\RuleHandlerNotFoundException;
use Yiisoft\Validator\RuleHandlerInterface;
use Yiisoft\Validator\RuleHandlerResolverInterface;

use function array_key_exists;

/**
 * An implementation for {@see RuleHandlerResolverInterface} using internal class instance variable as a storage of rule
 * handlers' instances. Use it if you don't need PSR container ({@see ContainerInterface}), otherwise
 * {@see RuleHandlerContainer} can be added instead. It's enabled by default to you don't need to additionally configure
 * anything.
 */
final class SimpleRuleHandlerContainer implements RuleHandlerResolverInterface
{
<<<<<<< HEAD
    /**
     * @var array<class-string, RuleHandlerInterface> A storage of rule handlers' instances - a mapping where keys are
     * the rule handlers' class names and values are corresponding rule handlers' instances.
     */
    private array $instances = [];
=======
    public function __construct(
        /**
         * @var array<string, RuleHandlerInterface>
         */
        private array $instances = [],
    ) {
        foreach ($instances as $instance) {
            if (!$instance instanceof RuleHandlerInterface) {
                throw new RuleHandlerInterfaceNotImplementedException($instance);
            }
        }
    }
>>>>>>> 6b89cc24

    /**
     * Resolves a rule handler class name to a corresponding rule handler instance.
     *
     * @param string $className A rule handler class name ({@see RuleInterface}).
     *
     * @return RuleHandlerInterface A corresponding rule handler instance.
     */
    public function resolve(string $className): RuleHandlerInterface
    {
        if (array_key_exists($className, $this->instances)) {
            return $this->instances[$className];
        }

        if (!class_exists($className)) {
            throw new RuleHandlerNotFoundException($className);
        }

        if (!is_subclass_of($className, RuleHandlerInterface::class)) {
            throw new RuleHandlerInterfaceNotImplementedException($className);
        }

        $instance = new $className();
        $this->instances[$className] = $instance;

        return $instance;
    }
}<|MERGE_RESOLUTION|>--- conflicted
+++ resolved
@@ -20,16 +20,10 @@
  */
 final class SimpleRuleHandlerContainer implements RuleHandlerResolverInterface
 {
-<<<<<<< HEAD
-    /**
-     * @var array<class-string, RuleHandlerInterface> A storage of rule handlers' instances - a mapping where keys are
-     * the rule handlers' class names and values are corresponding rule handlers' instances.
-     */
-    private array $instances = [];
-=======
     public function __construct(
         /**
-         * @var array<string, RuleHandlerInterface>
+         * @var array<string, RuleHandlerInterface> A storage of rule handlers' instances - a mapping where keys are
+         * the rule handlers' class names and values are corresponding rule handlers' instances.
          */
         private array $instances = [],
     ) {
@@ -39,7 +33,6 @@
             }
         }
     }
->>>>>>> 6b89cc24
 
     /**
      * Resolves a rule handler class name to a corresponding rule handler instance.
