--- conflicted
+++ resolved
@@ -63,10 +63,6 @@
      * Get errors messages as an array of strings.
      *
      * @return string[] Array messages as strings.
-<<<<<<< HEAD
-     *
-=======
->>>>>>> 1927668e
      * @psalm-return list<string>
      */
     public function getErrorMessages(): array
@@ -311,8 +307,6 @@
         $this->errors[] = new Error($message, $parameters, $valuePath, Error::MESSAGE_NONE);
         return $this;
     }
-<<<<<<< HEAD
-=======
 
     /**
      * Merges other validation results into the current one.
@@ -328,5 +322,4 @@
 
         return $this;
     }
->>>>>>> 1927668e
 }