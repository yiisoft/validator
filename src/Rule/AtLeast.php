<?php

declare(strict_types=1);

namespace Yiisoft\Validator\Rule;

use Attribute;
use Closure;
use Yiisoft\Validator\Rule\Trait\SkipOnEmptyTrait;
use Yiisoft\Validator\Rule\Trait\SkipOnErrorTrait;
use Yiisoft\Validator\Rule\Trait\WhenTrait;
use Yiisoft\Validator\RuleWithOptionsInterface;
use Yiisoft\Validator\SkipOnEmptyInterface;
use Yiisoft\Validator\SkipOnErrorInterface;
use Yiisoft\Validator\WhenInterface;

/**
 * Defines validation options to check that a minimum number of specified attributes are filled.
 *
<<<<<<< HEAD
=======
 * Arrays and objects with public properties are supported as values validated.
 *
>>>>>>> 92ef7727
 * @see AtLeastHandler
 *
 * @psalm-import-type WhenType from WhenInterface
 */
#[Attribute(Attribute::TARGET_CLASS | Attribute::TARGET_PROPERTY | Attribute::IS_REPEATABLE)]
final class AtLeast implements RuleWithOptionsInterface, SkipOnErrorInterface, WhenInterface, SkipOnEmptyInterface
{
    use SkipOnEmptyTrait;
    use SkipOnErrorTrait;
    use WhenTrait;

    /**
<<<<<<< HEAD
     * @param array $attributes string[] The list of required attributes that will be checked.
=======
     * @param string[] $attributes The list of required attributes that will be checked.
>>>>>>> 92ef7727
     * @param int $min The minimum required quantity of filled attributes to pass the validation. Defaults to 1.
     * @param string $incorrectInputMessage A message used when the input is incorrect.
     *
     * You may use the following placeholders in the message:
     *
<<<<<<< HEAD
     * - `{attribute}`: the label of the attribute being validated.
     * - `{type}`: the type of the attribute being validated.
=======
     * - `{attribute}`: the translated label of the attribute being validated.
     * - `{type}`: the type of the value being validated.
>>>>>>> 92ef7727
     * @param string $message A message used when the value is not valid.
     *
     * You may use the following placeholders in the message:
     *
<<<<<<< HEAD
     * - `{attribute}`: the label of the attribute being validated.
=======
     * - `{attribute}`: the translated label of the attribute being validated.
>>>>>>> 92ef7727
     * - `{min}`: the minimum number of attribute values that was not met.
     * @param bool|callable|null $skipOnEmpty Whether to skip this rule if the value validated is empty.
     * See {@see SkipOnEmptyInterface}.
     * @param bool $skipOnError Whether to skip this rule if any of the previous rules gave an error.
     * See {@see SkipOnErrorInterface}.
     * @param Closure|null $when A callable to define a condition for applying the rule.
     * See {@see WhenInterface}.
     * @psalm-param WhenType $when
     */
    public function __construct(
        private array $attributes,
        private int $min = 1,
        private string $incorrectInputMessage = 'Value must be an array or an object.',
        private string $message = 'The data must have at least "{min}" filled attributes.',
        private mixed $skipOnEmpty = null,
        private bool $skipOnError = false,
        private Closure|null $when = null
    ) {
    }

    public function getName(): string
    {
        return 'atLeast';
    }

    /**
     * Get the list of required attributes that will be checked.
     *
     * @return string[] The list of attributes.
     *
     * @see $attributes
     */
    public function getAttributes(): array
    {
        return $this->attributes;
    }

    /**
     * Get the minimum required quantity of filled attributes to pass the validation.
     *
     * @return int Minimum require quantity.
     *
     * @see $min
     */
    public function getMin(): int
    {
        return $this->min;
    }

    /**
     * Get the message used when the input is incorrect.
     *
     * @return string Error message.
     *
     * @see $incorrectInputMessage
     */
    public function getIncorrectInputMessage(): string
    {
        return $this->incorrectInputMessage;
    }

    /**
     * Get the message used when the value is not valid.
     *
     * @return string Error message.
     *
     * @see $message
     */
    public function getMessage(): string
    {
        return $this->message;
    }

    public function getOptions(): array
    {
        return [
            'attributes' => $this->attributes,
            'min' => $this->min,
            'incorrectInputMessage' => [
                'template' => $this->incorrectInputMessage,
                'parameters' => [],
            ],
            'message' => [
                'template' => $this->message,
                'parameters' => ['min' => $this->min],
            ],
            'skipOnEmpty' => $this->getSkipOnEmptyOption(),
            'skipOnError' => $this->skipOnError,
        ];
    }

    public function getHandler(): string
    {
        return AtLeastHandler::class;
    }
}<|MERGE_RESOLUTION|>--- conflicted
+++ resolved
@@ -17,11 +17,8 @@
 /**
  * Defines validation options to check that a minimum number of specified attributes are filled.
  *
-<<<<<<< HEAD
-=======
  * Arrays and objects with public properties are supported as values validated.
  *
->>>>>>> 92ef7727
  * @see AtLeastHandler
  *
  * @psalm-import-type WhenType from WhenInterface
@@ -34,32 +31,19 @@
     use WhenTrait;
 
     /**
-<<<<<<< HEAD
-     * @param array $attributes string[] The list of required attributes that will be checked.
-=======
      * @param string[] $attributes The list of required attributes that will be checked.
->>>>>>> 92ef7727
      * @param int $min The minimum required quantity of filled attributes to pass the validation. Defaults to 1.
      * @param string $incorrectInputMessage A message used when the input is incorrect.
      *
      * You may use the following placeholders in the message:
      *
-<<<<<<< HEAD
-     * - `{attribute}`: the label of the attribute being validated.
-     * - `{type}`: the type of the attribute being validated.
-=======
      * - `{attribute}`: the translated label of the attribute being validated.
      * - `{type}`: the type of the value being validated.
->>>>>>> 92ef7727
      * @param string $message A message used when the value is not valid.
      *
      * You may use the following placeholders in the message:
      *
-<<<<<<< HEAD
-     * - `{attribute}`: the label of the attribute being validated.
-=======
      * - `{attribute}`: the translated label of the attribute being validated.
->>>>>>> 92ef7727
      * - `{min}`: the minimum number of attribute values that was not met.
      * @param bool|callable|null $skipOnEmpty Whether to skip this rule if the value validated is empty.
      * See {@see SkipOnEmptyInterface}.
