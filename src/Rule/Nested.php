--- conflicted
+++ resolved
@@ -23,13 +23,8 @@
 /**
  * Can be used for validation of nested structures.
  */
-<<<<<<< HEAD
 #[Attribute(Attribute::TARGET_PROPERTY | Attribute::IS_REPEATABLE)]
-final class Nested implements ParametrizedRuleInterface, BeforeValidationInterface
-=======
-#[Attribute(Attribute::TARGET_PROPERTY)]
 final class Nested implements SerializableRuleInterface, BeforeValidationInterface
->>>>>>> 0c2d9543
 {
     use BeforeValidationTrait;
     use HandlerClassNameTrait;
