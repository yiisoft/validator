<?php

declare(strict_types=1);

namespace Yiisoft\Validator\Rule;

use InvalidArgumentException;
use Traversable;
use Yiisoft\Arrays\ArrayHelper;
use Yiisoft\Validator\ParametrizedRuleInterface;
use Yiisoft\Validator\Result;
use Yiisoft\Validator\Rule;
use Yiisoft\Validator\RuleInterface;
use Yiisoft\Validator\RuleSet;
use Yiisoft\Validator\ValidationContext;
use function is_array;
use function is_object;

/**
 * Nested rule can be used for validation of nested structures.
 *
 * For example we have an inbound request with the following structure:
 *
 * ```php
 * $request = [
 *     'author' => [
 *         'name' => 'Dmitry',
 *         'age' => 18,
 *     ],
 * ];
 * ```
 *
 * So to make validation with Nested rule we can configure it like this:
 *
 * ```php
 * $rule = Nested::rule([
 *     'author' => Nested::rule([
 *         'name' => [HasLength::rule()->min(3)],
 *         'age' => [Number::rule()->min(18)],
 *     )];
 * ]);
 * ```
 */
final class Nested extends Rule
{
    /**
     * @var Rule[][]
     */
    private iterable $rules;

    private bool $errorWhenPropertyPathIsNotFound = false;
    private string $propertyPathIsNotFoundMessage = 'Property path "{path}" is not found.';

    public static function rule(iterable $rules): self
    {
        $rules = $rules instanceof Traversable ? iterator_to_array($rules) : $rules;
        if (empty($rules)) {
            throw new InvalidArgumentException('Rules should not be empty.');
        }

        $rule = new self();
        if ($rule->checkRules($rules)) {
            throw new InvalidArgumentException(sprintf(
                'Each rule should be an instance of %s.',
                RuleInterface::class
            ));
        }

        $rule->rules = $rules;

        return $rule;
    }

    protected function validateValue($value, ValidationContext $context = null): Result
    {
        $result = new Result();
        if (!is_object($value) && !is_array($value)) {
            $result->addError(sprintf(
                'Value should be an array or an object. %s given.',
                gettype($value)
            ));

            return $result;
        }

        $value = (array) $value;

        foreach ($this->rules as $valuePath => $rules) {
            if ($this->errorWhenPropertyPathIsNotFound && !ArrayHelper::pathExists($value, $valuePath)) {
                $message = $this->formatMessage($this->propertyPathIsNotFoundMessage, ['path' => $valuePath]);
                $result->addError($message);

                continue;
            }

<<<<<<< HEAD
            $rulesSet = is_array($rules) ? $rules : [$rules];
            $aggregatedRule = new Rules($rulesSet);
            $validatedValue = ArrayHelper::getValueByPath($value, $valuePath);
            $itemResult = $aggregatedRule->validate($validatedValue);
=======
            $rules = is_array($rules) ? $rules : [$rules];
            $ruleSet = new RuleSet($rules);
            $validatedValue = ArrayHelper::getValueByPath($value, $valuePath);
            $itemResult = $ruleSet->validate($validatedValue);
>>>>>>> b3a57ad8
            if ($itemResult->isValid()) {
                continue;
            }

<<<<<<< HEAD
            foreach ($itemResult->getErrors() as $key => $error) {
                $result->addError($error, "$valuePath.$key");
=======
            foreach ($itemResult->getErrors() as $error) {
                $errorValuePath = is_int($valuePath) ? [$valuePath] : explode('.', $valuePath);
                if ($error->getValuePath()) {
                    $errorValuePath = array_merge($errorValuePath, $error->getValuePath());
                }

                $result->addError($error->getMessage(), $errorValuePath);
>>>>>>> b3a57ad8
            }
        }

        return $result;
    }

    /**
     * @param bool $value If absence of nested property should be considered an error. Default is `false`.
     *
     * @return self
     */
    public function errorWhenPropertyPathIsNotFound(bool $value): self
    {
        $new = clone $this;
        $new->errorWhenPropertyPathIsNotFound = $value;
        return $new;
    }

    /**
     * @param string $message A message to use when nested property is absent.
     *
     * @return $this
     */
    public function propertyPathIsNotFoundMessage(string $message): self
    {
        $new = clone $this;
        $new->propertyPathIsNotFoundMessage = $message;
        return $new;
    }

    public function getOptions(): array
    {
        return $this->fetchOptions($this->rules);
    }

    private function checkRules(array $rules): bool
    {
        return array_reduce(
            $rules,
            fn (bool $carry, $rule) => $carry || (is_array($rule) ? $this->checkRules($rule) : !$rule instanceof RuleInterface),
            false
        );
    }

    private function fetchOptions(array $rules): array
    {
        $result = [];
        foreach ($rules as $attribute => $rule) {
            if (is_array($rule)) {
                $result[$attribute] = $this->fetchOptions($rule);
            } elseif ($rule instanceof ParametrizedRuleInterface) {
                $result[$attribute] = $rule->getOptions();
            } elseif ($rule instanceof RuleInterface) {
                // Just skip the rule that doesn't support parametrizing
            } else {
                throw new \InvalidArgumentException(sprintf(
                    'Rules should be an array of rules that implements %s.',
                    ParametrizedRuleInterface::class,
                ));
            }
        }

        return $result;
    }
}<|MERGE_RESOLUTION|>--- conflicted
+++ resolved
@@ -93,25 +93,14 @@
                 continue;
             }
 
-<<<<<<< HEAD
-            $rulesSet = is_array($rules) ? $rules : [$rules];
-            $aggregatedRule = new Rules($rulesSet);
-            $validatedValue = ArrayHelper::getValueByPath($value, $valuePath);
-            $itemResult = $aggregatedRule->validate($validatedValue);
-=======
             $rules = is_array($rules) ? $rules : [$rules];
             $ruleSet = new RuleSet($rules);
             $validatedValue = ArrayHelper::getValueByPath($value, $valuePath);
             $itemResult = $ruleSet->validate($validatedValue);
->>>>>>> b3a57ad8
             if ($itemResult->isValid()) {
                 continue;
             }
 
-<<<<<<< HEAD
-            foreach ($itemResult->getErrors() as $key => $error) {
-                $result->addError($error, "$valuePath.$key");
-=======
             foreach ($itemResult->getErrors() as $error) {
                 $errorValuePath = is_int($valuePath) ? [$valuePath] : explode('.', $valuePath);
                 if ($error->getValuePath()) {
@@ -119,7 +108,6 @@
                 }
 
                 $result->addError($error->getMessage(), $errorValuePath);
->>>>>>> b3a57ad8
             }
         }
 
