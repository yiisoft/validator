--- conflicted
+++ resolved
@@ -19,7 +19,7 @@
 use Yiisoft\Validator\RulesDumper;
 use Yiisoft\Validator\RulesProvider\AttributesRulesProvider;
 use Yiisoft\Validator\RulesProviderInterface;
-use Yiisoft\Validator\RuleWithOptionsInterface;
+use Yiisoft\Validator\SerializableRuleInterface;
 use Yiisoft\Validator\SkipOnEmptyInterface;
 use Yiisoft\Validator\SkipOnErrorInterface;
 use Yiisoft\Validator\Tests\Rule\NestedTest;
@@ -36,16 +36,10 @@
 
 /**
  * Can be used for validation of nested structures.
-<<<<<<< HEAD
- *
- * @psalm-import-type RulesType from ValidatorInterface
- * @psalm-import-type WhenType from WhenInterface
-=======
->>>>>>> f4e4de30
  */
 #[Attribute(Attribute::TARGET_PROPERTY | Attribute::IS_REPEATABLE)]
 final class Nested implements
-    RuleWithOptionsInterface,
+    SerializableRuleInterface,
     SkipOnErrorInterface,
     WhenInterface,
     SkipOnEmptyInterface,
@@ -106,9 +100,9 @@
         private bool $skipOnError = false,
 
         /**
-         * @var WhenType
-         */
-        private Closure|null $when = null,
+         * @var Closure(mixed, ValidationContext):bool|null
+         */
+        private ?Closure $when = null,
     ) {
         $this->prepareRules($rules);
     }
