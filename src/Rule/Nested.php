--- conflicted
+++ resolved
@@ -179,11 +179,7 @@
         }
     }
 
-<<<<<<< HEAD
     private function normalizeRules(): void
-=======
-    private function normalizeRules(iterable $rules): iterable
->>>>>>> 4ef9bd7c
     {
         /** @var array $rules */
         $rules = $this->rules;
