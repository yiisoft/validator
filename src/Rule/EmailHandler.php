--- conflicted
+++ resolved
@@ -42,58 +42,6 @@
                 ? (bool) preg_match($rule->getIdnEmailPattern(), $value)
                 : false;
         } else {
-<<<<<<< HEAD
-            /**
-             * @psalm-var array{
-             *     name: string,
-             *     local: string,
-             *     open: string,
-             *     domain: string,
-             *     close: string,
-             * } $matches
-             */
-            if ($rule->isIdnEnabled()) {
-                $matches['local'] = idn_to_ascii($matches['local']);
-                $matches['domain'] = idn_to_ascii($matches['domain']);
-                $value = implode('', [
-                    $matches['name'],
-                    $matches['open'],
-                    $matches['local'],
-                    '@',
-                    $matches['domain'],
-                    $matches['close'],
-                ]);
-            }
-
-            if (is_string($matches['local']) && strlen($matches['local']) > 64) {
-                // The maximum total length of a user name or other local-part is 64 octets. RFC 5322 section 4.5.3.1.1
-                // https://www.rfc-editor.org/rfc/rfc5321#section-4.5.3.1.1
-                $valid = false;
-            } elseif (
-                is_string($matches['local']) &&
-                strlen($matches['local']) + strlen((string) $matches['domain']) > 253
-            ) {
-                // There is a restriction in RFC 2821 on the length of an address in MAIL and RCPT commands
-                // of 254 characters. Since addresses that do not fit in those fields are not normally useful, the
-                // upper limit on address lengths should normally be considered to be 254.
-                //
-                // Dominic Sayers, RFC 3696 erratum 1690
-                // https://www.rfc-editor.org/errata_search.php?eid=1690
-                $valid = false;
-            } else {
-                $valid = preg_match($rule->getPattern(), $value) || ($rule->isNameAllowed() && preg_match(
-                    $rule->getFullPattern(),
-                    $value
-                ));
-                if ($valid && $rule->shouldCheckDns()) {
-                    $valid = checkdnsrr($matches['domain']);
-                }
-            }
-        }
-
-        if ($valid === false && $rule->isIdnEnabled()) {
-            $valid = (bool) preg_match($rule->getIdnEmailPattern(), $originalValue);
-=======
             $valid = $this->validateParsedValue(
                 $rule,
                 $value,
@@ -103,7 +51,6 @@
                 $matches['domain'],
                 $matches['close'],
             );
->>>>>>> f3174873
         }
 
         if ($valid === false) {
