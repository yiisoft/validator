--- conflicted
+++ resolved
@@ -58,12 +58,8 @@
 
     /**
      * @param iterable $rules A set of rules for running the validation. Note that they are not normalized.
-<<<<<<< HEAD
      * @psalm-param iterable<RuleInterface> $rules
-=======
-     * @psalm-param iterable<RuleInterface>
      *
->>>>>>> d9e4ef39
      * @param bool|callable|null $skipOnEmpty Whether to skip this `StopOnError` rule with all defined {@see $rules} if
      * the validated value is empty / not passed. See {@see SkipOnEmptyInterface}.
      * @param bool $skipOnError Whether to skip this `StopOnError` rule with all defined {@see $rules} if any of the
