<?php

declare(strict_types=1);

namespace Yiisoft\Validator\Rule;

use Attribute;
use Closure;
use JetBrains\PhpStorm\ArrayShape;
use Yiisoft\Validator\AfterInitAttributeEventInterface;
use Yiisoft\Validator\Rule\Trait\SkipOnEmptyTrait;
use Yiisoft\Validator\Rule\Trait\SkipOnErrorTrait;
use Yiisoft\Validator\Rule\Trait\WhenTrait;
use Yiisoft\Validator\RuleInterface;
use Yiisoft\Validator\Helper\RulesDumper;
use Yiisoft\Validator\RulesProviderInterface;
use Yiisoft\Validator\RuleWithOptionsInterface;
use Yiisoft\Validator\SkipOnEmptyInterface;
use Yiisoft\Validator\SkipOnErrorInterface;
use Yiisoft\Validator\WhenInterface;

/**
 * Applies to a set of rules, runs validation for each one of them in the order they are defined and stops at the rule
 * where validation failed.
 *
 * An example of usage:
 *
 * ```php
 * $rule = new StopOnError([
 *      new Required(), // Let's say there is an error.
 *      new Length(min: 3), // Then this rule will be skipped.
 *      new MyCustomRule(), // This rule will be skipped too.
 * ]);
 * ```
 *
 * When using with other rules, conditional validation options, such as {@see StopOnError::$skipOnError} will be applied
 * to the whole group of {@see StopOnError::$rules}.
 *
 * Not to be confused with skipping each rule individually, there is a separate functionality for that, see
 * {@see SkipOnErrorInterface}.
 *
 * @see StopOnErrorHandler Corresponding handler performing the actual validation.
 *
 * @psalm-import-type WhenType from WhenInterface
 */
#[Attribute(Attribute::TARGET_CLASS | Attribute::TARGET_PROPERTY | Attribute::IS_REPEATABLE)]
final class StopOnError implements
    RuleWithOptionsInterface,
    SkipOnEmptyInterface,
<<<<<<< HEAD
    WhenInterface,
    RulesProviderInterface,
=======
    SkipOnErrorInterface,
    WhenInterface,
>>>>>>> f4cee792
    AfterInitAttributeEventInterface
{
    use SkipOnEmptyTrait;
    use SkipOnErrorTrait;
    use WhenTrait;

    /**
     * @param iterable $rules A set of rules for running the validation. Note that they are not normalized.
     * @psalm-param iterable<RuleInterface> $rules
     *
     * @param bool|callable|null $skipOnEmpty Whether to skip this `StopOnError` rule with all defined {@see $rules} if
     * the validated value is empty / not passed. See {@see SkipOnEmptyInterface}.
     * @param bool $skipOnError Whether to skip this `StopOnError` rule with all defined {@see $rules} if any of the
     * previous rules gave an error. See {@see SkipOnErrorInterface}.
     * @param Closure|null $when A callable to define a condition for applying this `StopOnError` rule with all defined
     * {@see $rules}. See {@see WhenInterface}.
     * @psalm-param WhenType $when
     */
    public function __construct(
        private iterable $rules,
        private mixed $skipOnEmpty = null,
        private bool $skipOnError = false,
        private Closure|null $when = null,
    ) {
    }

    public function getName(): string
    {
        return 'stopOnError';
    }

    /**
     * Gets a set of rules for running the validation.
     *
     * @return iterable A set of rules.
     *
     * @psalm-return iterable<RuleInterface>
     */
    public function getRules(): iterable
    {
        return $this->rules;
    }

    #[ArrayShape([
        'skipOnEmpty' => 'bool',
        'skipOnError' => 'bool',
        'rules' => 'array|null',
    ])]
    public function getOptions(): array
    {
        return [
            'skipOnEmpty' => $this->getSkipOnEmptyOption(),
            'skipOnError' => $this->skipOnError,
            'rules' => $this->dumpRulesAsArray(),
        ];
    }

    public function getHandler(): string
    {
        return StopOnErrorHandler::class;
    }

    public function afterInitAttribute(object $object, int $target): void
    {
        foreach ($this->rules as $rule) {
            if ($rule instanceof AfterInitAttributeEventInterface) {
                $rule->afterInitAttribute($object, $target);
            }
        }
    }

    /**
     * Dumps defined {@see $rules} to array.
     *
     * @return array The array of rules with their options.
     */
    private function dumpRulesAsArray(): array
    {
        return RulesDumper::asArray($this->getRules());
    }
}<|MERGE_RESOLUTION|>--- conflicted
+++ resolved
@@ -47,13 +47,9 @@
 final class StopOnError implements
     RuleWithOptionsInterface,
     SkipOnEmptyInterface,
-<<<<<<< HEAD
+    SkipOnErrorInterface,
     WhenInterface,
     RulesProviderInterface,
-=======
-    SkipOnErrorInterface,
-    WhenInterface,
->>>>>>> f4cee792
     AfterInitAttributeEventInterface
 {
     use SkipOnEmptyTrait;
