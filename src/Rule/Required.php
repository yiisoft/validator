<?php

declare(strict_types=1);

namespace Yiisoft\Validator\Rule;

use Attribute;
use Closure;
use Yiisoft\Validator\Rule\Trait\SkipOnErrorTrait;
use Yiisoft\Validator\Rule\Trait\WhenTrait;
use Yiisoft\Validator\RuleWithOptionsInterface;
use Yiisoft\Validator\SkipOnErrorInterface;
use Yiisoft\Validator\WhenInterface;

/**
 * Contains a set of options to determine if the value is not empty according to {@see $emptyCriteria}. When rule-level
 * criteria is not set, a handler-level criteria ({@see RequiredHandler::$defaultEmptyCriteria}) is applied (which is
 * also customizable). In case of using attributes, the attribute must be present with passed non-empty value.
 *
 * With default settings in order for value to pass the validation it must satisfy all the following conditions:
 *
 * - Passed.
 * - Not `null`.
 * - Not an empty string (after trimming).
 * - Not an empty array.
 *
 * When using with other rules, it must come first.
 *
 * @see RequiredHandler Corresponding handler performing the actual validation.
 *
 * @psalm-type EmptyCriteriaType = callable(mixed,bool):bool
 * @psalm-import-type WhenType from WhenInterface
 */
#[Attribute(Attribute::TARGET_PROPERTY | Attribute::IS_REPEATABLE)]
final class Required implements RuleWithOptionsInterface, SkipOnErrorInterface, WhenInterface
{
    use SkipOnErrorTrait;
    use WhenTrait;

    /**
     * @var callable|null An empty criteria (either a callable or class implementing `__invoke()` method) used to
     * determine emptiness of the value. The signature must be like the following:
     *
     * ```php
     * function (mixed $value, bool $isAttributeMissing): bool
     * ```
     *
<<<<<<< HEAD
=======
     * `$isAttributeMissing` is a flag defining whether the attribute is missing (not used / not passed at all).
     *
>>>>>>> 779d44bd
     * @psalm-var EmptyCriteriaType|null
     */
    private $emptyCriteria;

    /**
     * @param string $message Error message used when validation fails because the validated value is empty.
     *
     * You may use the following placeholders in the message:
     *
     * - `{attribute}`: the translated label of the attribute being validated.
     * @param string $notPassedMessage Error message used when validation fails because the validated value is not
     * passed.
     *
     * You may use the following placeholders in the message:
     *
     * - `{attribute}`: the translated label of the attribute being validated.
     * @param callable|null $emptyCriteria An empty criteria used to determine emptiness of the value.
     * @psalm-param EmptyCriteriaType|null $emptyCriteria
     *
     * @param bool $skipOnError Whether to skip this rule if any of the previous rules gave an error. See
     * {@see SkipOnErrorInterface}.
     * @param Closure|null $when A callable to define a condition for applying the rule. See {@see WhenInterface}.
     * @psalm-param WhenType $when
     */
    public function __construct(
        private string $message = 'Value cannot be blank.',
        private string $notPassedMessage = 'Value not passed.',
        callable|null $emptyCriteria = null,
        private bool $skipOnError = false,
        private Closure|null $when = null,
    ) {
        $this->emptyCriteria = $emptyCriteria;
    }

    public function getName(): string
    {
        return 'required';
    }

    /**
     * Gets error message used when validation fails because the validated value is empty.
     *
     * @return string Error message / template.
     *
     * @see $message
     */
    public function getMessage(): string
    {
        return $this->message;
    }

    /**
     * Gets error message used when validation fails because the validated value is not passed.
     *
     * @return string Error message / template.
     *
     * @see $message
     */
    public function getNotPassedMessage(): string
    {
        return $this->notPassedMessage;
    }

    /**
     * Gets empty criteria used to determine emptiness of the value.
     *
     * @return callable|null Empty criteria.
     * @psalm-return EmptyCriteriaType|null
     *
     * @see $emptyCriteria
     */
    public function getEmptyCriteria(): ?callable
    {
        return $this->emptyCriteria;
    }

    public function getOptions(): array
    {
        return [
            'message' => [
                'template' => $this->message,
                'parameters' => [],
            ],
            'notPassedMessage' => [
                'template' => $this->notPassedMessage,
                'parameters' => [],
            ],
            'skipOnError' => $this->skipOnError,
        ];
    }

    public function getHandler(): string
    {
        return RequiredHandler::class;
    }
}<|MERGE_RESOLUTION|>--- conflicted
+++ resolved
@@ -45,11 +45,8 @@
      * function (mixed $value, bool $isAttributeMissing): bool
      * ```
      *
-<<<<<<< HEAD
-=======
      * `$isAttributeMissing` is a flag defining whether the attribute is missing (not used / not passed at all).
      *
->>>>>>> 779d44bd
      * @psalm-var EmptyCriteriaType|null
      */
     private $emptyCriteria;
