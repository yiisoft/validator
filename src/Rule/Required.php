--- conflicted
+++ resolved
@@ -17,13 +17,8 @@
 /**
  * Validates that the specified value is neither null nor empty.
  */
-<<<<<<< HEAD
 #[Attribute(Attribute::TARGET_PROPERTY | Attribute::IS_REPEATABLE)]
-final class Required implements ParametrizedRuleInterface, BeforeValidationInterface
-=======
-#[Attribute(Attribute::TARGET_PROPERTY)]
 final class Required implements SerializableRuleInterface, BeforeValidationInterface
->>>>>>> 0c2d9543
 {
     use BeforeValidationTrait;
     use HandlerClassNameTrait;
