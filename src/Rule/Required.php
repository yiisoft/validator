--- conflicted
+++ resolved
@@ -8,11 +8,8 @@
 use Yiisoft\Validator\Result;
 use Yiisoft\Validator\Rule;
 use Yiisoft\Validator\ValidationContext;
-<<<<<<< HEAD
-=======
 
 use function is_string;
->>>>>>> e2ae67fd
 
 /**
  * RequiredValidator validates that the specified attribute does not have null or empty value.
