--- conflicted
+++ resolved
@@ -9,12 +9,9 @@
 use Yiisoft\Validator\Result;
 use Yiisoft\Validator\Rule;
 use Yiisoft\Validator\ValidationContext;
-<<<<<<< HEAD
-=======
 
 use function is_string;
 use function strlen;
->>>>>>> e2ae67fd
 
 /**
  * The validator checks if the attribute value is a valid IPv4/IPv6 address or subnet.
