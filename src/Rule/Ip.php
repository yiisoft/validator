<?php

declare(strict_types=1);

namespace Yiisoft\Validator\Rule;

use Attribute;
use Closure;
use RuntimeException;
use Yiisoft\NetworkUtilities\IpHelper;
use Yiisoft\Validator\SerializableRuleInterface;
use Yiisoft\Validator\BeforeValidationInterface;
use Yiisoft\Validator\Rule\Trait\HandlerClassNameTrait;
use Yiisoft\Validator\Rule\Trait\BeforeValidationTrait;
use Yiisoft\Validator\Rule\Trait\RuleNameTrait;

use Yiisoft\Validator\ValidationContext;

use function array_key_exists;
use function strlen;

/**
 * Checks if the value is a valid IPv4/IPv6 address or subnet.
 *
 * It also may change the value if normalization of IPv6 expansion is enabled.
 */
<<<<<<< HEAD
#[Attribute(Attribute::TARGET_PROPERTY | Attribute::IS_REPEATABLE)]
final class Ip implements ParametrizedRuleInterface, BeforeValidationInterface
=======
#[Attribute(Attribute::TARGET_PROPERTY)]
final class Ip implements SerializableRuleInterface, BeforeValidationInterface
>>>>>>> 0c2d9543
{
    use BeforeValidationTrait;
    use HandlerClassNameTrait;
    use RuleNameTrait;

    /**
     * Negation char.
     *
     * Used to negate {@see $ranges} or {@see $network} or to negate validating value when {@see $allowNegation}
     * is used.
     */
    private const NEGATION_CHAR = '!';
    /**
     * @see $networks
     */
    private array $defaultNetworks = [
        '*' => ['any'],
        'any' => ['0.0.0.0/0', '::/0'],
        'private' => ['10.0.0.0/8', '172.16.0.0/12', '192.168.0.0/16', 'fd00::/8'],
        'multicast' => ['224.0.0.0/4', 'ff00::/8'],
        'linklocal' => ['169.254.0.0/16', 'fe80::/10'],
        'localhost' => ['127.0.0.0/8', '::1'],
        'documentation' => ['192.0.2.0/24', '198.51.100.0/24', '203.0.113.0/24', '2001:db8::/32'],
        'system' => ['multicast', 'linklocal', 'localhost', 'documentation'],
    ];

    public function __construct(
        /**
         * @var array Custom network aliases, that can be used in {@see $ranges}.
         *
         *  - key - alias name
         *  - value - array of strings. String can be an IP range, IP address or another alias. String can be
         *    negated with {@see NEGATION_CHAR} (independent of {@see $allowNegation} option).
         *
         * The following aliases are defined by default in {@see $defaultNetworks} and will be merged with custom ones:
         *
         *  - `*`: `any`
         *  - `any`: `0.0.0.0/0, ::/0`
         *  - `private`: `10.0.0.0/8, 172.16.0.0/12, 192.168.0.0/16, fd00::/8`
         *  - `multicast`: `224.0.0.0/4, ff00::/8`
         *  - `linklocal`: `169.254.0.0/16, fe80::/10`
         *  - `localhost`: `127.0.0.0/8', ::1`
         *  - `documentation`: `192.0.2.0/24, 198.51.100.0/24, 203.0.113.0/24, 2001:db8::/32`
         *  - `system`: `multicast, linklocal, localhost, documentation`
         *
         * @see $defaultNetworks
         */
        private array $networks = [],
        /**
         * @var bool whether the validating value can be an IPv4 address. Defaults to `true`.
         */
        private bool $allowIpv4 = true,
        /**
         * @var bool whether the validating value can be an IPv6 address. Defaults to `true`.
         */
        private bool $allowIpv6 = true,
        /**
         * @var bool whether the address can be an IP with CIDR subnet, like `192.168.10.0/24`.
         * The following values are possible:
         *
         * - `false` - the address must not have a subnet (default).
         * - `true` - specifying a subnet is optional.
         */
        private bool $allowSubnet = false,
        private bool $requireSubnet = false,
        /**
         * @var bool whether address may have a {@see NEGATION_CHAR} character at the beginning.
         * Defaults to `false`.
         */
        private bool $allowNegation = false,
        /**
         * @var string user-defined error message is used when validation fails due to the wrong IP address format.
         *
         * You may use the following placeholders in the message:
         *
         * - `{attribute}`: the label of the attribute being validated
         * - `{value}`: the value of the attribute being validated
         */
        private string $message = 'Must be a valid IP address.',
        /**
         * @var string user-defined error message is used when validation fails due to the disabled IPv4 validation.
         *
         * You may use the following placeholders in the message:
         *
         * - `{attribute}`: the label of the attribute being validated
         * - `{value}`: the value of the attribute being validated
         *
         * @see $allowIpv4
         */
        private string $ipv4NotAllowedMessage = 'Must not be an IPv4 address.',
        /**
         * @var string user-defined error message is used when validation fails due to the disabled IPv6 validation.
         *
         * You may use the following placeholders in the message:
         *
         * - `{attribute}`: the label of the attribute being validated
         * - `{value}`: the value of the attribute being validated
         *
         * @see $allowIpv6
         */
        private string $ipv6NotAllowedMessage = 'Must not be an IPv6 address.',
        /**
         * @var string user-defined error message is used when validation fails due to the wrong CIDR.
         *
         * You may use the following placeholders in the message:
         *
         * - `{attribute}`: the label of the attribute being validated
         * - `{value}`: the value of the attribute being validated
         *
         * @see $allowSubnet
         */
        private string $wrongCidrMessage = 'Contains wrong subnet mask.',
        /**
         * @var string user-defined error message is used when validation fails due to subnet {@see $allowSubnet} is
         * used, but the CIDR prefix is not set.
         *
         * You may use the following placeholders in the message:
         *
         * - `{attribute}`: the label of the attribute being validated
         * - `{value}`: the value of the attribute being validated
         *
         * @see $allowSubnet
         */
        private string $noSubnetMessage = 'Must be an IP address with specified subnet.',
        /**
         * @var string user-defined error message is used when validation fails
         * due to {@see $allowSubnet} is false, but CIDR prefix is present.
         *
         * You may use the following placeholders in the message:
         *
         * - `{attribute}`: the label of the attribute being validated
         * - `{value}`: the value of the attribute being validated
         *
         * @see $allowSubnet
         */
        private string $hasSubnetMessage = 'Must not be a subnet.',
        /**
         * @var string user-defined error message is used when validation fails due to IP address
         * is not allowed by {@see $ranges} check.
         *
         * You may use the following placeholders in the message:
         *
         * - `{attribute}`: the label of the attribute being validated
         * - `{value}`: the value of the attribute being validated
         *
         * @see $ranges
         */
        private string $notInRangeMessage = 'Is not in the allowed range.',
        /**
         * @var string[] The IPv4 or IPv6 ranges that are allowed or forbidden.
         *
         * The following preparation tasks are performed:
         *
         * - Recursively substitutes aliases (described in {@see $networks}) with their values.
         * - Removes duplicates.
         *
         * When the array is empty, or the option not set, all IP addresses are allowed.
         *
         * Otherwise, the rules are checked sequentially until the first match is found.
         * An IP address is forbidden, when it has not matched any of the rules.
         *
         * Example:
         *
         * ```php
         * (new Ip(ranges: [
         *     '192.168.10.128'
         *     '!192.168.10.0/24',
         *     'any' // allows any other IP addresses
         * ]);
         * ```
         *
         * In this example, access is allowed for all the IPv4 and IPv6 addresses excluding the `192.168.10.0/24`
         * subnet. IPv4 address `192.168.10.128` is also allowed, because it is listed before the restriction.
         */
        private array $ranges = [],
        private bool $skipOnEmpty = false,
        private bool $skipOnError = false,
        /**
         * @var Closure(mixed, ValidationContext):bool|null
         */
        private ?Closure $when = null,
    ) {
        foreach ($networks as $key => $_values) {
            if (array_key_exists($key, $this->defaultNetworks)) {
                throw new RuntimeException("Network alias \"{$key}\" already set as default.");
            }
        }

        $this->networks = array_merge($this->defaultNetworks, $this->networks);

        if ($requireSubnet) {
            $this->allowSubnet = true;
        }

        $this->ranges = $this->prepareRanges($ranges);
    }

    /**
     * @return array
     */
    public function getNetworks(): array
    {
        return $this->networks;
    }

    /**
     * @return bool
     */
    public function isAllowIpv4(): bool
    {
        return $this->allowIpv4;
    }

    /**
     * @return bool
     */
    public function isAllowIpv6(): bool
    {
        return $this->allowIpv6;
    }

    /**
     * @return bool
     */
    public function isAllowSubnet(): bool
    {
        return $this->allowSubnet;
    }

    /**
     * @return bool
     */
    public function isRequireSubnet(): bool
    {
        return $this->requireSubnet;
    }

    /**
     * @return bool
     */
    public function isAllowNegation(): bool
    {
        return $this->allowNegation;
    }

    /**
     * @return string
     */
    public function getMessage(): string
    {
        return $this->message;
    }

    /**
     * @return string
     */
    public function getIpv4NotAllowedMessage(): string
    {
        return $this->ipv4NotAllowedMessage;
    }

    /**
     * @return string
     */
    public function getIpv6NotAllowedMessage(): string
    {
        return $this->ipv6NotAllowedMessage;
    }

    /**
     * @return string
     */
    public function getWrongCidrMessage(): string
    {
        return $this->wrongCidrMessage;
    }

    /**
     * @return string
     */
    public function getNoSubnetMessage(): string
    {
        return $this->noSubnetMessage;
    }

    /**
     * @return string
     */
    public function getHasSubnetMessage(): string
    {
        return $this->hasSubnetMessage;
    }

    /**
     * @return string
     */
    public function getNotInRangeMessage(): string
    {
        return $this->notInRangeMessage;
    }

    public function getRanges(): array
    {
        return $this->ranges;
    }

    /**
     * Parses IP address/range for the negation with {@see NEGATION_CHAR}.
     *
     * @param $string
     *
     * @return array `[0 => bool, 1 => string]`
     *  - boolean: whether the string is negated
     *  - string: the string without negation (when the negation were present)
     */
    private function parseNegatedRange($string): array
    {
        $isNegated = str_starts_with($string, self::NEGATION_CHAR);
        return [$isNegated, $isNegated ? substr($string, strlen(self::NEGATION_CHAR)) : $string];
    }

    /**
     * Prepares array to fill in {@see $ranges}.
     *
     *  - Recursively substitutes aliases, described in {@see $networks} with their values,
     *  - Removes duplicates.
     *
     * @see $networks
     */
    private function prepareRanges(array $ranges): array
    {
        $result = [];
        foreach ($ranges as $string) {
            [$isRangeNegated, $range] = $this->parseNegatedRange($string);
            if (isset($this->networks[$range])) {
                $replacements = $this->prepareRanges($this->networks[$range]);
                foreach ($replacements as &$replacement) {
                    [$isReplacementNegated, $replacement] = $this->parseNegatedRange($replacement);
                    $result[] = ($isRangeNegated && !$isReplacementNegated ? self::NEGATION_CHAR : '') . $replacement;
                }
            } else {
                $result[] = $string;
            }
        }

        return array_unique($result);
    }

    /**
     * The method checks whether the IP address with specified CIDR is allowed according to the {@see $ranges} list.
     */
    public function isAllowed(string $ip): bool
    {
        if (empty($this->ranges)) {
            return true;
        }

        foreach ($this->ranges as $string) {
            [$isNegated, $range] = $this->parseNegatedRange($string);
            if (IpHelper::inRange($ip, $range)) {
                return !$isNegated;
            }
        }

        return false;
    }

    /**
     * Used to get the Regexp pattern for initial IP address parsing.
     */
    public function getIpParsePattern(): string
    {
        return '/^(?<not>' . preg_quote(
            self::NEGATION_CHAR,
            '/'
        ) . ')?(?<ipCidr>(?<ip>(?:' . IpHelper::IPV4_PATTERN . ')|(?:' . IpHelper::IPV6_PATTERN . '))(?:\/(?<cidr>-?\d+))?)$/';
    }

    public function getOptions(): array
    {
        return [
            'networks' => $this->networks,
            'allowIpv4' => $this->allowIpv4,
            'allowIpv6' => $this->allowIpv6,
            'allowSubnet' => $this->allowSubnet,
            'requireSubnet' => $this->requireSubnet,
            'allowNegation' => $this->allowNegation,
            'message' => [
                'message' => $this->message,
            ],
            'ipv4NotAllowedMessage' => [
                'message' => $this->ipv4NotAllowedMessage,
            ],
            'ipv6NotAllowedMessage' => [
                'message' => $this->ipv6NotAllowedMessage,
            ],
            'wrongCidrMessage' => [
                'message' => $this->wrongCidrMessage,
            ],
            'noSubnetMessage' => [
                'message' => $this->noSubnetMessage,
            ],
            'hasSubnetMessage' => [
                'message' => $this->hasSubnetMessage,
            ],
            'notInRangeMessage' => [
                'message' => $this->notInRangeMessage,
            ],
            'ranges' => $this->ranges,
            'skipOnEmpty' => $this->skipOnEmpty,
            'skipOnError' => $this->skipOnError,
        ];
    }
}<|MERGE_RESOLUTION|>--- conflicted
+++ resolved
@@ -24,13 +24,8 @@
  *
  * It also may change the value if normalization of IPv6 expansion is enabled.
  */
-<<<<<<< HEAD
 #[Attribute(Attribute::TARGET_PROPERTY | Attribute::IS_REPEATABLE)]
-final class Ip implements ParametrizedRuleInterface, BeforeValidationInterface
-=======
-#[Attribute(Attribute::TARGET_PROPERTY)]
 final class Ip implements SerializableRuleInterface, BeforeValidationInterface
->>>>>>> 0c2d9543
 {
     use BeforeValidationTrait;
     use HandlerClassNameTrait;
