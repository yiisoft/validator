<?php

declare(strict_types=1);

namespace Yiisoft\Validator\Rule;

use Attribute;
use Closure;
use RuntimeException;
use Yiisoft\Validator\Rule\Trait\SkipOnEmptyTrait;
use Yiisoft\Validator\Rule\Trait\SkipOnErrorTrait;
use Yiisoft\Validator\Rule\Trait\WhenTrait;
use Yiisoft\Validator\RuleWithOptionsInterface;
use Yiisoft\Validator\SkipOnEmptyInterface;
use Yiisoft\Validator\SkipOnErrorInterface;
use Yiisoft\Validator\WhenInterface;

use function function_exists;

/**
 * Defines validation options for a value that is a valid HTTP or HTTPS URL.
 *
<<<<<<< HEAD
 * Note that this rule only checks if the URL scheme and host parts are correct.
=======
 * Note that the handler only checks if the URL scheme and host parts are correct.
>>>>>>> ab2b5f1f
 * It does not check the remaining parts of a URL.
 *
 * @psalm-import-type WhenType from WhenInterface
 *
 * @see UrlHandler
 */
#[Attribute(Attribute::TARGET_PROPERTY | Attribute::IS_REPEATABLE)]
final class Url implements RuleWithOptionsInterface, SkipOnErrorInterface, WhenInterface, SkipOnEmptyInterface
{
    use SkipOnEmptyTrait;
    use SkipOnErrorTrait;
    use WhenTrait;

    /**
     * @param string $pattern The regular expression used to validate the value.
     * The pattern may contain a `{schemes}` token that will be replaced
     * by a regular expression which represents the {@see $schemes}.
     *
     * Note that if you want to reuse the pattern in HTML5 input, it should have `^` and `$`, should not have any
     * modifiers and should not be case-insensitive.
     * @param string[] $validSchemes List of URI schemes which should be considered valid. By default, http and https
     * are considered to be valid schemes.
     * @param bool $enableIdn Whether the validation process must take
     * {@link https://en.wikipedia.org/wiki/Internationalized_domain_name IDN (internationalized domain names)}
     * into account . Defaults to `false` meaning that validation of URLs containing IDN will always
     * fail. Note that in order to use IDN validation you have to install and enable `intl` PHP
     * extension, otherwise an exception will be thrown.
     * @param string $incorrectInputMessage A message used when the input is incorrect.
     *
     * You may use the following placeholders in the message:
     *
     * - `{attribute}`: the label of the attribute being validated.
     * - `{type}`: the value's type.
     * @param string $message @var string A message used when the value is not valid.
     *
     * You may use the following placeholders in the message:
     *
     * - `{attribute}`: the label of the attribute being validated.
     * - `{value}`: the value of the attribute being validated.
     * @param bool|callable|null $skipOnEmpty Whether to skip this rule if the validated value is empty. See {@see SkipOnEmptyInterface}.
     * @param bool $skipOnError Whether to skip this rule if any of the previous rules gave an error. See {@see SkipOnErrorInterface}.
     * @param Closure|null $when A callable to define a condition for applying the rule. See {@see WhenInterface}.
     * @psalm-param WhenType $when
     *
     * @throws RuntimeException If intl extension is not enabled and {@see $enableIdn} is true.
     */
    public function __construct(
<<<<<<< HEAD
        /**
         * @var string The regular expression used to validate the value.
         * The pattern may contain a `{schemes}` token that will be replaced
         * by a regular expression which represents the {@see $schemes}.
         *
         * Note that if you want to reuse the pattern in HTML5 input, it should have `^` and `$`, should not have any
         * modifiers, and should not be case-insensitive.
         */
        private string $pattern = '/^{schemes}:\/\/(([a-zA-Z0-9][a-zA-Z0-9_-]*)(\.[a-zA-Z0-9][a-zA-Z0-9_-]*)+)(?::\d{1,5})?([?\/#].*$|$)/',
        /**
         * @var string[] List of URI schemes which should be considered valid. By default, http and https
         * are considered to be valid schemes.
         */
        private array $validSchemes = ['http', 'https'],
        /**
         * @var bool Whether validation process should take into account IDN (internationalized
         * domain names). Defaults to `false` meaning that validation of URLs containing IDN will always
         * fail. Note that in order to use IDN validation you have to install and enable `intl` PHP
         * extension, otherwise an exception would be thrown.
         */
        private bool $enableIDN = false,
        /**
         * @var string A message used when the input is incorrect.
         *
         * You may use the following placeholders in the message:
         *
         * - `{attribute}`: the label of the attribute being validated.
         * - `{value}`: the value of the attribute being validated.
         */
=======
        private string $pattern = '/^{schemes}:\/\/(([a-zA-Z0-9][a-zA-Z0-9_-]*)(\.[a-zA-Z0-9][a-zA-Z0-9_-]*)+)(?::\d{1,5})?([?\/#].*$|$)/',
        private array $validSchemes = ['http', 'https'],
        private bool $enableIdn = false,
>>>>>>> ab2b5f1f
        private string $incorrectInputMessage = 'The value must have a string type.',
        /**
         * @var string A message used when the value is not valid.
         *
         * You may use the following placeholders in the message:
         *
         * - `{attribute}`: the label of the attribute being validated.
         * - `{value}`: the value of the attribute being validated.
         */
        private string $message = 'This value is not a valid URL.',
<<<<<<< HEAD
        /**
         * @var bool|callable|null Whether to skip this rule if the value validated is empty.
         *
         * @see SkipOnEmptyInterface
         */
        private $skipOnEmpty = null,
        /**
         * @var bool Whether to skip this rule if any of the previous rules gave an error.
         */
        private bool $skipOnError = false,
        /**
         * @var Closure|null A callable to define a condition for applying the rule.
         * @psalm-var WhenType
         *
         * @see WhenInterface
         */
=======
        private mixed $skipOnEmpty = null,
        private bool $skipOnError = false,
>>>>>>> ab2b5f1f
        private Closure|null $when = null,
    ) {
        if ($enableIdn && !function_exists('idn_to_ascii')) {
            // Tested via separate CI configuration (see ".github/workflows/build.yml").
            // @codeCoverageIgnoreStart
            throw new RuntimeException('In order to use IDN validation intl extension must be installed and enabled.');
            // @codeCoverageIgnoreEnd
        }
    }

    public function getName(): string
    {
        return 'url';
    }

    /**
<<<<<<< HEAD
     * @return string Ready to use regular expression pattern used for URL validation.
=======
     * Get ready to use regular expression pattern applied for URL validation.
     *
     * @return string Regular expression pattern applied for URL validation.
>>>>>>> ab2b5f1f
     */
    public function getPattern(): string
    {
        return str_replace('{schemes}', '((?i)' . implode('|', $this->validSchemes) . ')', $this->pattern);
    }

    /**
<<<<<<< HEAD
=======
     * Get valid URI schemas.
     *
>>>>>>> ab2b5f1f
     * @return string[] List of URI schemes which should be considered valid. By default, http and https
     * are considered to be valid schemes.
     *
     * @see $validSchemes
     */
    public function getValidSchemes(): array
    {
        return $this->validSchemes;
    }

    /**
<<<<<<< HEAD
     * @return bool Whether validation process should take into account IDN (internationalized
     * domain names). `false` meaning that validation of URLs containing IDN will always
     * fail. Note that in order to use IDN validation you have to install and enable `intl` PHP
     * extension, otherwise an exception would be thrown.
     *
     * @see $enableIDN
     */
    public function isIDNEnabled(): bool
=======
     * Whether the validation process must take
     * {@link https://en.wikipedia.org/wiki/Internationalized_domain_name IDN (internationalized domain names)}
     * into account. `false` means that validation of URLs containing IDN will always
     * fail. Note that in order to use IDN validation you have to install and enable `intl` PHP
     * extension, otherwise an exception will be thrown.
     *
     * @return bool Whether to enable IDN validation.
     *
     * @see $enableIdn
     */
    public function isIdnEnabled(): bool
>>>>>>> ab2b5f1f
    {
        return $this->enableIdn;
    }

    /**
<<<<<<< HEAD
     * @return string A message used when the input is incorrect.
=======
     * Get a message used when the input is incorrect.
     *
     * @return string Error message.
>>>>>>> ab2b5f1f
     *
     * @see $incorrectInputMessage
     */
    public function getIncorrectInputMessage(): string
    {
        return $this->incorrectInputMessage;
    }

    /**
<<<<<<< HEAD
     * @return string A message used when the value is not valid.
=======
     * Get a message used when the value is not valid.
     *
     * @return string Error message.
>>>>>>> ab2b5f1f
     *
     * @see $message
     */
    public function getMessage(): string
    {
        return $this->message;
    }

    public function getOptions(): array
    {
        return [
            'pattern' => $this->getPattern(),
            'validSchemes' => $this->validSchemes,
            'enableIdn' => $this->enableIdn,
            'incorrectInputMessage' => [
                'template' => $this->incorrectInputMessage,
                'parameters' => [],
            ],
            'message' => [
                'template' => $this->message,
                'parameters' => [],
            ],
            'skipOnEmpty' => $this->getSkipOnEmptyOption(),
            'skipOnError' => $this->skipOnError,
        ];
    }

    public function getHandler(): string
    {
        return UrlHandler::class;
    }
}<|MERGE_RESOLUTION|>--- conflicted
+++ resolved
@@ -20,11 +20,7 @@
 /**
  * Defines validation options for a value that is a valid HTTP or HTTPS URL.
  *
-<<<<<<< HEAD
- * Note that this rule only checks if the URL scheme and host parts are correct.
-=======
  * Note that the handler only checks if the URL scheme and host parts are correct.
->>>>>>> ab2b5f1f
  * It does not check the remaining parts of a URL.
  *
  * @psalm-import-type WhenType from WhenInterface
@@ -72,72 +68,13 @@
      * @throws RuntimeException If intl extension is not enabled and {@see $enableIdn} is true.
      */
     public function __construct(
-<<<<<<< HEAD
-        /**
-         * @var string The regular expression used to validate the value.
-         * The pattern may contain a `{schemes}` token that will be replaced
-         * by a regular expression which represents the {@see $schemes}.
-         *
-         * Note that if you want to reuse the pattern in HTML5 input, it should have `^` and `$`, should not have any
-         * modifiers, and should not be case-insensitive.
-         */
-        private string $pattern = '/^{schemes}:\/\/(([a-zA-Z0-9][a-zA-Z0-9_-]*)(\.[a-zA-Z0-9][a-zA-Z0-9_-]*)+)(?::\d{1,5})?([?\/#].*$|$)/',
-        /**
-         * @var string[] List of URI schemes which should be considered valid. By default, http and https
-         * are considered to be valid schemes.
-         */
-        private array $validSchemes = ['http', 'https'],
-        /**
-         * @var bool Whether validation process should take into account IDN (internationalized
-         * domain names). Defaults to `false` meaning that validation of URLs containing IDN will always
-         * fail. Note that in order to use IDN validation you have to install and enable `intl` PHP
-         * extension, otherwise an exception would be thrown.
-         */
-        private bool $enableIDN = false,
-        /**
-         * @var string A message used when the input is incorrect.
-         *
-         * You may use the following placeholders in the message:
-         *
-         * - `{attribute}`: the label of the attribute being validated.
-         * - `{value}`: the value of the attribute being validated.
-         */
-=======
         private string $pattern = '/^{schemes}:\/\/(([a-zA-Z0-9][a-zA-Z0-9_-]*)(\.[a-zA-Z0-9][a-zA-Z0-9_-]*)+)(?::\d{1,5})?([?\/#].*$|$)/',
         private array $validSchemes = ['http', 'https'],
         private bool $enableIdn = false,
->>>>>>> ab2b5f1f
         private string $incorrectInputMessage = 'The value must have a string type.',
-        /**
-         * @var string A message used when the value is not valid.
-         *
-         * You may use the following placeholders in the message:
-         *
-         * - `{attribute}`: the label of the attribute being validated.
-         * - `{value}`: the value of the attribute being validated.
-         */
         private string $message = 'This value is not a valid URL.',
-<<<<<<< HEAD
-        /**
-         * @var bool|callable|null Whether to skip this rule if the value validated is empty.
-         *
-         * @see SkipOnEmptyInterface
-         */
-        private $skipOnEmpty = null,
-        /**
-         * @var bool Whether to skip this rule if any of the previous rules gave an error.
-         */
-        private bool $skipOnError = false,
-        /**
-         * @var Closure|null A callable to define a condition for applying the rule.
-         * @psalm-var WhenType
-         *
-         * @see WhenInterface
-         */
-=======
         private mixed $skipOnEmpty = null,
         private bool $skipOnError = false,
->>>>>>> ab2b5f1f
         private Closure|null $when = null,
     ) {
         if ($enableIdn && !function_exists('idn_to_ascii')) {
@@ -154,13 +91,9 @@
     }
 
     /**
-<<<<<<< HEAD
-     * @return string Ready to use regular expression pattern used for URL validation.
-=======
      * Get ready to use regular expression pattern applied for URL validation.
      *
      * @return string Regular expression pattern applied for URL validation.
->>>>>>> ab2b5f1f
      */
     public function getPattern(): string
     {
@@ -168,11 +101,8 @@
     }
 
     /**
-<<<<<<< HEAD
-=======
      * Get valid URI schemas.
      *
->>>>>>> ab2b5f1f
      * @return string[] List of URI schemes which should be considered valid. By default, http and https
      * are considered to be valid schemes.
      *
@@ -184,16 +114,6 @@
     }
 
     /**
-<<<<<<< HEAD
-     * @return bool Whether validation process should take into account IDN (internationalized
-     * domain names). `false` meaning that validation of URLs containing IDN will always
-     * fail. Note that in order to use IDN validation you have to install and enable `intl` PHP
-     * extension, otherwise an exception would be thrown.
-     *
-     * @see $enableIDN
-     */
-    public function isIDNEnabled(): bool
-=======
      * Whether the validation process must take
      * {@link https://en.wikipedia.org/wiki/Internationalized_domain_name IDN (internationalized domain names)}
      * into account. `false` means that validation of URLs containing IDN will always
@@ -205,19 +125,14 @@
      * @see $enableIdn
      */
     public function isIdnEnabled(): bool
->>>>>>> ab2b5f1f
     {
         return $this->enableIdn;
     }
 
     /**
-<<<<<<< HEAD
-     * @return string A message used when the input is incorrect.
-=======
      * Get a message used when the input is incorrect.
      *
      * @return string Error message.
->>>>>>> ab2b5f1f
      *
      * @see $incorrectInputMessage
      */
@@ -227,13 +142,9 @@
     }
 
     /**
-<<<<<<< HEAD
-     * @return string A message used when the value is not valid.
-=======
      * Get a message used when the value is not valid.
      *
      * @return string Error message.
->>>>>>> ab2b5f1f
      *
      * @see $message
      */
