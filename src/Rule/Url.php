--- conflicted
+++ resolved
@@ -21,13 +21,8 @@
  * Note that this rule only checks if the URL scheme and host part are correct.
  * It does not check the remaining parts of a URL.
  */
-<<<<<<< HEAD
 #[Attribute(Attribute::TARGET_PROPERTY | Attribute::IS_REPEATABLE)]
-final class Url implements ParametrizedRuleInterface, BeforeValidationInterface
-=======
-#[Attribute(Attribute::TARGET_PROPERTY)]
 final class Url implements SerializableRuleInterface, BeforeValidationInterface
->>>>>>> 0c2d9543
 {
     use BeforeValidationTrait;
     use HandlerClassNameTrait;
