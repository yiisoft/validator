<?php

declare(strict_types=1);

namespace Yiisoft\Validator\Rule;

use Attribute;
use Closure;
use Countable;
use Yiisoft\Validator\LimitInterface;
use Yiisoft\Validator\Rule\Trait\LimitTrait;
use Yiisoft\Validator\Rule\Trait\SkipOnEmptyTrait;
use Yiisoft\Validator\Rule\Trait\SkipOnErrorTrait;
use Yiisoft\Validator\Rule\Trait\WhenTrait;
use Yiisoft\Validator\RuleWithOptionsInterface;
use Yiisoft\Validator\SkipOnEmptyInterface;
use Yiisoft\Validator\SkipOnErrorInterface;
use Yiisoft\Validator\WhenInterface;

/**
 * Defines validation options to check that the value contains certain number of items.
 * Can be applied to arrays or classes implementing {@see Countable} interface.
 *
 * @see CountHandler
 *
 * @psalm-import-type WhenType from WhenInterface
 */
#[Attribute(Attribute::TARGET_CLASS | Attribute::TARGET_PROPERTY | Attribute::IS_REPEATABLE)]
final class Count implements
    RuleWithOptionsInterface,
    SkipOnErrorInterface,
    WhenInterface,
    SkipOnEmptyInterface,
    LimitInterface
{
    use LimitTrait;
    use SkipOnEmptyTrait;
    use SkipOnErrorTrait;
    use WhenTrait;

<<<<<<< HEAD
=======
    /**
     * @var object|null Object being validated.
     */
    private ?object $objectValidated = null;

    /**
     * @param int|null $min Minimum number of items. null means no minimum number limit. Can't be combined with
     * {@see $exactly}. See {@see $lessThanMinMessage} for the customized message for a value with too few items.
     * @param int|null $max Maximum number of items. null means no maximum number limit. Can't be combined with
     * {@see $exactly}. See {@see $greaterThanMaxMessage} for the customized message for a value with too many items.
     * @param int|null $exactly Exact number of items. `null` means no strict comparison. Mutually exclusive with
     * {@see $min} and {@see $max}.
     * @param string $incorrectInputMessage Error message used when the value is neither an array nor an object
     * implementing {@see \Countable} interface.
     *
     * You may use the following placeholders in the message:
     *
     * - `{attribute}`: the translated label of the attribute being validated.
     * - `{type}`: the type of the value being validated.
     * @param string $lessThanMinMessage Error message used when the number of items is smaller than {@see $min}.
     *
     * You may use the following placeholders in the message:
     *
     * - `{attribute}`: the translated label of the attribute being validated.
     * - `{min}`: minimum number of items required.
     * - `{number}`: actual number of items.
     * @param string $greaterThanMaxMessage Error message used when the number of items is greater than {@see $max}.
     *
     * You may use the following placeholders in the message:
     *
     * - `{attribute}`: the translated label of the attribute being validated.
     * - `{max}`: maximum number of items required.
     * - `{number}`: actual number of items.
     * @param string $notExactlyMessage Error message used when the number of items does not equal {@see $exactly}.
     *
     * You may use the following placeholders in the message:
     *
     * - `{attribute}`: the translated label of the attribute being validated.
     * - `{exactly}`: exact number of items required.
     * - `{number}`: actual number of items.
     * @param bool|callable|null $skipOnEmpty Whether to skip this rule if the value validated is empty.
     * See {@see SkipOnEmptyInterface}.
     * @param bool $skipOnError Whether to skip this rule if any of the previous rules gave an error.
     * See {@see SkipOnErrorInterface}.
     * @param Closure|null $when A callable to define a condition for applying the rule.
     * See {@see WhenInterface}.
     * @psalm-param WhenType $when
     */
>>>>>>> 2304a663
    public function __construct(
        int|null $min = null,
        int|null $max = null,
        int|null $exactly = null,
        private string $incorrectInputMessage = 'This value must be an array or implement \Countable interface.',
        string $lessThanMinMessage = 'This value must contain at least {min, number} {min, plural, one{item} ' .
        'other{items}}.',
        string $greaterThanMaxMessage = 'This value must contain at most {max, number} {max, plural, one{item} ' .
        'other{items}}.',
        string $notExactlyMessage = 'This value must contain exactly {exactly, number} {exactly, plural, one{item} ' .
        'other{items}}.',
        private mixed $skipOnEmpty = null,
        private bool $skipOnError = false,
        private Closure|null $when = null,
    ) {
        $this->initLimitProperties(
            $min,
            $max,
            $exactly,
            $lessThanMinMessage,
            $greaterThanMaxMessage,
            $notExactlyMessage
        );
    }

    public function getName(): string
    {
        return 'count';
    }

    /**
     * Get error message used when the value is neither an array nor an object implementing {@see \Countable} interface.
     *
     * @return string Error message.
     *
     * @see $incorrectInputMessage
     */
    public function getIncorrectInputMessage(): string
    {
        return $this->incorrectInputMessage;
    }

<<<<<<< HEAD
=======
    /**
     * Get object being validated.
     *
     * @return object|null Object being validated.
     *
     * @see $objectValidated
     */
    public function getObjectValidated(): ?object
    {
        return $this->objectValidated;
    }

>>>>>>> 2304a663
    public function getOptions(): array
    {
        return array_merge($this->getLimitOptions(), [
            'incorrectInputMessage' => [
                'template' => $this->getIncorrectInputMessage(),
                'parameters' => [],
            ],
            'skipOnEmpty' => $this->getSkipOnEmptyOption(),
            'skipOnError' => $this->skipOnError,
        ]);
    }

    public function getHandler(): string
    {
        return CountHandler::class;
    }
}<|MERGE_RESOLUTION|>--- conflicted
+++ resolved
@@ -38,8 +38,6 @@
     use SkipOnErrorTrait;
     use WhenTrait;
 
-<<<<<<< HEAD
-=======
     /**
      * @var object|null Object being validated.
      */
@@ -88,7 +86,6 @@
      * See {@see WhenInterface}.
      * @psalm-param WhenType $when
      */
->>>>>>> 2304a663
     public function __construct(
         int|null $min = null,
         int|null $max = null,
@@ -131,8 +128,6 @@
         return $this->incorrectInputMessage;
     }
 
-<<<<<<< HEAD
-=======
     /**
      * Get object being validated.
      *
@@ -145,7 +140,6 @@
         return $this->objectValidated;
     }
 
->>>>>>> 2304a663
     public function getOptions(): array
     {
         return array_merge($this->getLimitOptions(), [
