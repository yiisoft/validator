--- conflicted
+++ resolved
@@ -8,9 +8,6 @@
 use Yiisoft\Validator\Result;
 use Yiisoft\Validator\RuleHandlerInterface;
 use Yiisoft\Validator\ValidationContext;
-
-use function gettype;
-use function in_array;
 
 /**
  * Compares the specified value with another value.
@@ -71,11 +68,7 @@
      *
      * @param string $operator The comparison operator. One of `==`, `===`, `!=`, `!==`, `>`, `>=`, `<`, `<=`.
      * @param string $type The type of the values being compared.
-<<<<<<< HEAD
-     * @psalm-param AbstractCompare::TYPE_* $type
-=======
      * @psalm-param CompareType::STRING | CompareType::NUMBER $type
->>>>>>> 32c20701
      *
      * @param mixed $value The value being compared.
      * @param mixed $targetValue Another value being compared.
@@ -84,78 +77,23 @@
      */
     private function compareValues(string $operator, string $type, mixed $value, mixed $targetValue): bool
     {
-<<<<<<< HEAD
-        if (!in_array($operator, ['==', '===', '!=', '!=='])) {
-            [$value, $targetValue] = $this->getTypeCastedValues($type, $value, $targetValue);
-=======
         if ($type === CompareType::NUMBER) {
             $value = (float) $value;
             $targetValue = (float) $targetValue;
         } else {
             $value = (string) $value;
             $targetValue = (string) $targetValue;
->>>>>>> 32c20701
         }
 
         return match ($operator) {
-            '==' => $this->assertEquals($type, $value, $targetValue),
-            '===' => $this->assertEquals($type, $value, $targetValue, strict: true),
-            '!=' => $this->assertNotEquals($type, $value, $targetValue),
-            '!==' => $this->assertNotEquals($type, $value, $targetValue, strict: true),
+            '==' => $value == $targetValue,
+            '===' => $value === $targetValue,
+            '!=' => $value != $targetValue,
+            '!==' => $value !== $targetValue,
             '>' => $value > $targetValue,
             '>=' => $value >= $targetValue,
             '<' => $value < $targetValue,
             '<=' => $value <= $targetValue,
         };
     }
-
-    private function assertEquals(
-        string $type,
-        mixed $value,
-        mixed $targetValue,
-        bool $strict = false,
-    ): bool {
-        if ($strict && gettype($value) !== gettype($targetValue)) {
-            return false;
-        }
-
-        [$value, $targetValue] = $this->getTypeCastedValues($type, $value, $targetValue);
-
-        if ($type === AbstractCompare::TYPE_NUMBER) {
-            return $this->assertFloatsEqual($value, $targetValue);
-        }
-
-        return $strict ? $value === $targetValue : $value == $targetValue;
-    }
-
-    private function assertNotEquals(
-        string $type,
-        mixed $value,
-        mixed $targetValue,
-        bool $strict = false,
-    ): bool {
-        if ($strict && gettype($value) !== gettype($targetValue)) {
-            return true;
-        }
-
-        [$value, $targetValue] = $this->getTypeCastedValues($type, $value, $targetValue);
-
-        if ($type === AbstractCompare::TYPE_NUMBER) {
-            return !$this->assertFloatsEqual($value, $targetValue);
-        }
-
-        return $strict ? $value !== $targetValue : $value != $targetValue;
-    }
-
-    private function assertFloatsEqual(float $value, float $targetValue): bool
-    {
-        return abs($value - $targetValue) < PHP_FLOAT_EPSILON;
-    }
-
-    private function getTypeCastedValues(string $type, mixed $value, mixed $targetValue)
-    {
-        return $type === AbstractCompare::TYPE_NUMBER
-            ? [(float) $value, (float) $targetValue]
-            : [(string) $value, (string) $targetValue];
-    }
 }