<?php

declare(strict_types=1);

namespace Yiisoft\Validator\Rule;

use Yiisoft\Strings\NumericHelper;
use Yiisoft\Validator\Rule;
use Yiisoft\Validator\Result;
use Yiisoft\Validator\DataSetInterface;

/**
 * NumberValidator validates that the attribute value is a number.
 *
 * The format of the number must match the regular expression specified in [[integerPattern]] or [[numberPattern]].
 * Optionally, you may configure the [[max]] and [[min]] properties to ensure the number
 * is within certain range.
 */
class Number extends Rule
{
    /**
     * @var bool whether the attribute value can only be an integer. Defaults to false.
     */
    private bool $asInteger = false;
    /**
     * @var int|float upper limit of the number. Defaults to null, meaning no upper limit.
     * @see tooBigMessage for the customized message used when the number is too big.
     */
    private $max;
    /**
     * @var int|float lower limit of the number. Defaults to null, meaning no lower limit.
     * @see tooSmallMessage for the customized message used when the number is too small.
     */
    private $min;
    /**
     * @var string user-defined error message used when the value is bigger than {@link $max}.
     */
    private string $tooBigMessage = 'Value must be no greater than {max}.';
    /**
     * @var string user-defined error message used when the value is smaller than {@link $min}.
     */
    private string $tooSmallMessage = 'Value must be no less than {min}.';
    /**
     * @var string the regular expression for matching integers.
     */
    private string $integerPattern = '/^\s*[+-]?\d+\s*$/';
    /**
     * @var string the regular expression for matching numbers. It defaults to a pattern
     * that matches floating numbers with optional exponential part (e.g. -1.23e-10).
     */
    private string $numberPattern = '/^\s*[-+]?\d*\.?\d+([eE][-+]?\d+)?\s*$/';

    protected function validateValue($value, DataSetInterface $dataSet = null): Result
    {
        $result = new Result();

        if (!is_scalar($value)) {
            $result->addError($this->translateMessage($this->getNotANumberMessage(), ['value' => $value]));
            return $result;
        }

        $pattern = $this->asInteger ? $this->integerPattern : $this->numberPattern;

        if (!preg_match($pattern, NumericHelper::normalize($value))) {
            $result->addError($this->translateMessage($this->getNotANumberMessage(), ['value' => $value]));
        } elseif ($this->min !== null && $value < $this->min) {
            $result->addError($this->translateMessage($this->tooSmallMessage, ['min' => $this->min]));
        } elseif ($this->max !== null && $value > $this->max) {
            $result->addError($this->translateMessage($this->tooBigMessage, ['max' => $this->max]));
        }

        return $result;
    }

    public function integer(): self
    {
        $new = clone $this;
        $new->asInteger = true;
        return $new;
    }

    public function min($value): self
    {
        $new = clone $this;
        $new->min = $value;
        return $new;
    }

    public function max($value): self
    {
        $new = clone $this;
        $new->max = $value;
        return $new;
    }

    public function tooSmallMessage(string $message): self
    {
        $new = clone $this;
        $new->tooSmallMessage = $message;
        return $new;
    }

    public function tooBigMessage(string $message): self
    {
        $new = clone $this;
        $new->tooBigMessage = $message;
        return $new;
    }

    private function getNotANumberMessage(): string
    {
        if ($this->asInteger === true) {
            return 'Value must be an integer.';
        }
        return 'Value must be a number.';
    }
<<<<<<< HEAD

    /**
     * @param mixed $value the data value to be checked.
     */
    private function isNotNumber($value): bool
    {
        return is_array($value)
            || (is_object($value) && !method_exists($value, '__toString'))
            || (!is_object($value) && !is_scalar($value) && $value !== null);
    }

    /**
     * @inheritDoc
     * @return string
     */
    public function getName(): string
    {
        return 'number';
    }

    /**
     * @inheritDoc
     * @return array
     */
    public function getOptions(): array
    {
        return array_merge(
            ['notANumberMessage' => $this->translateMessage($this->getNotANumberMessage())],
            $this->asInteger ? ['asInteger' => true] : [],
            $this->min !== null ? ['min' => $this->min, 'tooSmallMessage' => $this->translateMessage($this->tooSmallMessage, ['min' => $this->min])] : [],
            $this->max !== null ? ['max' => $this->max, 'tooBigMessage' => $this->translateMessage($this->tooBigMessage, ['max' => $this->max])] : [],
            parent::getOptions()
        );
    }
=======
>>>>>>> 097d2054
}<|MERGE_RESOLUTION|>--- conflicted
+++ resolved
@@ -114,7 +114,6 @@
         }
         return 'Value must be a number.';
     }
-<<<<<<< HEAD
 
     /**
      * @param mixed $value the data value to be checked.
@@ -149,6 +148,4 @@
             parent::getOptions()
         );
     }
-=======
->>>>>>> 097d2054
 }