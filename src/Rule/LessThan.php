<?php

declare(strict_types=1);

namespace Yiisoft\Validator\Rule;

use Attribute;
use Closure;
use RuntimeException;
use Yiisoft\Validator\WhenInterface;

/**
 * Defines validation options to check that the specified value is less than another value or attribute.
 *
 * The value being validated with {@see LessThan::$targetValue} or {@see LessThan::$targetAttribute}, which
 * is set in the constructor.
 *
 * The default validation function is based on string values, which means the values
 * are checked byte by byte. When validating numbers, make sure to change {@see LessThan::$type} to
 * {@see LessThan::TYPE_NUMBER} to enable numeric validation.
 *
 * `new LessThan()` is a shortcut for `new Compare(operator: '<')`.
 *
 * @see CompareHandler
 * @see AbstractCompare
 *
 * @psalm-import-type WhenType from WhenInterface
 */
#[Attribute(Attribute::TARGET_PROPERTY | Attribute::IS_REPEATABLE)]
final class LessThan extends AbstractCompare
{
    /**
     * @param scalar|null $targetValue The constant value to be less than. When both this property and
     * {@see $targetAttribute} are set, this property takes precedence.
     * @param string|null $targetAttribute The attribute to be less than. When both this property and {@see $targetValue} are set, the
     * {@see $targetValue} takes precedence.
     * @param string $incorrectInputMessage A message used when the input is incorrect.
     *
     * You may use the following placeholders in the message:
     *
     * - `{attribute}`: the translated label of the attribute being validated.
     * - `{type}`: the type of the value being validated.
     * @param string $incorrectDataSetTypeMessage A message used when the value returned from a custom
     * data set s not scalar.
     *
     * You may use the following placeholders in the message:
     *
     * - `{type}`: type of the value.
     * @param string|null $message A message used when the value is not valid.
     *
     * You may use the following placeholders in the message:
     *
     * - `{attribute}`: the translated label of the attribute being validated.
     * - `{targetValue}`: the constant value to be compared with.
     * - `{targetAttribute}`: the name of the attribute to be compared with.
     * - `{targetValueOrAttribute}`: the constant value to be compared with or, if it's absent, the name of
     *   the attribute to be compared with.
     * - `{value}`: the value of the attribute being validated.
<<<<<<< HEAD
     * @param string $type The type of the values being compared. Either {@see AbstractCompare::TYPE_STRING}
     * or {@see AbstractCompare::TYPE_NUMBER}.
     * @psalm-param AbstractCompare::TYPE_* $type
=======
     * @param string $type The type of the values being compared. Either {@see CompareType::STRING}
     * or {@see CompareType::NUMBER}.
     * @psalm-param CompareType::STRING | CompareType::NUMBER $type
>>>>>>> 32c20701
     *
     * @param bool|callable|null $skipOnEmpty Whether to skip this rule if the value validated is empty.
     * See {@see SkipOnEmptyInterface}.
     * @param bool $skipOnError Whether to skip this rule if any of the previous rules gave an error.
     * See {@see SkipOnErrorInterface}.
     * @param Closure|null $when A callable to define a condition for applying the rule.
     * See {@see WhenInterface}.
     * @psalm-param WhenType $when
     */
    public function __construct(
        private int|float|string|bool|null $targetValue = null,
        private string|null $targetAttribute = null,
        private string $incorrectInputMessage = 'The allowed types are integer, float, string, boolean and null.',
        private string $incorrectDataSetTypeMessage = 'The attribute value returned from a custom data set must have ' .
        'a scalar type.',
        private string|null $message = null,
        private string $type = CompareType::STRING,
        bool|callable|null $skipOnEmpty = false,
        private bool $skipOnError = false,
        private Closure|null $when = null,
    ) {
        if ($this->targetValue === null && $this->targetAttribute === null) {
            throw new RuntimeException('Either "targetValue" or "targetAttribute" must be specified.');
        }

        parent::__construct(
            targetValue: $this->targetValue,
            targetAttribute: $this->targetAttribute,
            incorrectInputMessage: $this->incorrectInputMessage,
            incorrectDataSetTypeMessage: $this->incorrectDataSetTypeMessage,
            message: $this->message,
            type: $this->type,
            operator: '<',
            skipOnEmpty: $skipOnEmpty,
            skipOnError: $this->skipOnError,
            when: $this->when,
        );
    }

    public function getName(): string
    {
        return 'lessThan';
    }
}<|MERGE_RESOLUTION|>--- conflicted
+++ resolved
@@ -56,15 +56,9 @@
      * - `{targetValueOrAttribute}`: the constant value to be compared with or, if it's absent, the name of
      *   the attribute to be compared with.
      * - `{value}`: the value of the attribute being validated.
-<<<<<<< HEAD
-     * @param string $type The type of the values being compared. Either {@see AbstractCompare::TYPE_STRING}
-     * or {@see AbstractCompare::TYPE_NUMBER}.
-     * @psalm-param AbstractCompare::TYPE_* $type
-=======
      * @param string $type The type of the values being compared. Either {@see CompareType::STRING}
      * or {@see CompareType::NUMBER}.
      * @psalm-param CompareType::STRING | CompareType::NUMBER $type
->>>>>>> 32c20701
      *
      * @param bool|callable|null $skipOnEmpty Whether to skip this rule if the value validated is empty.
      * See {@see SkipOnEmptyInterface}.
