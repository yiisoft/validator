<?php

declare(strict_types=1);

namespace Yiisoft\Validator\Rule;

use Yiisoft\Validator\Exception\UnexpectedRuleException;
use Yiisoft\Validator\Result;
use Yiisoft\Validator\RuleHandlerInterface;
use Yiisoft\Validator\SkipOnEmptyCallback\SkipOnEmpty;
use Yiisoft\Validator\ValidationContext;

use function is_string;

/**
 * Validates that the specified value is passed and not empty.
 */
final class RequiredHandler implements RuleHandlerInterface
{
<<<<<<< HEAD
    use EmptyCheckTrait;
=======
    public function __construct(private TranslatorInterface $translator)
    {
    }
>>>>>>> 623628ed

    public function validate(mixed $value, object $rule, ValidationContext $context): Result
    {
        if (!$rule instanceof Required) {
            throw new UnexpectedRuleException(Required::class, $rule);
        }

        $result = new Result();
        if ($context->isAttributeMissing()) {
            $translatedMessage = $this->translator->translate($rule->getNotPassedMessage());
            $result->addError($translatedMessage);

            return $result;
        }

<<<<<<< HEAD
        if ($this->isEmpty(is_string($value) ? trim($value) : $value)) {
            $result->addError(
                message: $rule->getMessage(),
                parameters:  ['value' => $value]
            );
=======
        if (is_string($value)) {
            $value = trim($value);
>>>>>>> 623628ed
        }

        if (!(new SkipOnEmpty())($value, $context->isAttributeMissing())) {
            return $result;
        }

        $translatedMessage = $this->translator->translate($rule->getMessage());
        $result->addError($translatedMessage);

        return $result;
    }
}<|MERGE_RESOLUTION|>--- conflicted
+++ resolved
@@ -17,14 +17,6 @@
  */
 final class RequiredHandler implements RuleHandlerInterface
 {
-<<<<<<< HEAD
-    use EmptyCheckTrait;
-=======
-    public function __construct(private TranslatorInterface $translator)
-    {
-    }
->>>>>>> 623628ed
-
     public function validate(mixed $value, object $rule, ValidationContext $context): Result
     {
         if (!$rule instanceof Required) {
@@ -39,16 +31,13 @@
             return $result;
         }
 
-<<<<<<< HEAD
         if ($this->isEmpty(is_string($value) ? trim($value) : $value)) {
             $result->addError(
                 message: $rule->getMessage(),
                 parameters:  ['value' => $value]
             );
-=======
         if (is_string($value)) {
             $value = trim($value);
->>>>>>> 623628ed
         }
 
         if (!(new SkipOnEmpty())($value, $context->isAttributeMissing())) {
