<?php

declare(strict_types=1);

namespace Yiisoft\Validator\Rule;

use Attribute;

/**
<<<<<<< HEAD
 * Defines validation options to check that the specified value match with another value or attribute.
=======
 * Defines validation options to check that the specified value matches with another value or attribute.
>>>>>>> 92ef7727
 *
 * The value being compared with a constant {@see CompareTo::$compareValue}, which is set
 * in the constructor.
 *
 * It supports different comparison operators, specified via the {@see CompareTo::$operator}.
<<<<<<< HEAD
=======
 *
 * There are shortcut classes to use instead of specifying operator manually:
 *
 * - {@see Equal} is a shortcut for `new CompareOperator(operator: '==')` and `new CompareOperator(operator: '===')`.
 * - {@see NotEqual} is a shortcut for `new CompareOperator(operator: '!=')` and `new CompareOperator(operator: '!==')`.
 * - {@see GreaterThan} is a shortcut for `new CompareTo(operator: '>')`.
 * - {@see GreaterThanOrEqual} is a shortcut for `new CompareTo(operator: '>=')`.
 * - {@see LessThan} is a shortcut for `new CompareTo(operator: '<')`.
 * - {@see LessThanOrEqual} is a shortcut for `new CompareTo(operator: '<=')`.
>>>>>>> 92ef7727
 *
 * The default comparison function is based on string values, which means the values
 * are compared byte by byte. When comparing numbers, make sure to change {@see CompareTo::$type} to
 * {@see CompareTo::TYPE_NUMBER} to enable numeric comparison.
 *
 * @see CompareHandler
 */
#[Attribute(Attribute::TARGET_PROPERTY | Attribute::IS_REPEATABLE)]
final class CompareTo extends Compare
{
    public function getName(): string
    {
        return 'compareTo';
    }
}<|MERGE_RESOLUTION|>--- conflicted
+++ resolved
@@ -7,18 +7,12 @@
 use Attribute;
 
 /**
-<<<<<<< HEAD
- * Defines validation options to check that the specified value match with another value or attribute.
-=======
  * Defines validation options to check that the specified value matches with another value or attribute.
->>>>>>> 92ef7727
  *
  * The value being compared with a constant {@see CompareTo::$compareValue}, which is set
  * in the constructor.
  *
  * It supports different comparison operators, specified via the {@see CompareTo::$operator}.
-<<<<<<< HEAD
-=======
  *
  * There are shortcut classes to use instead of specifying operator manually:
  *
@@ -28,7 +22,6 @@
  * - {@see GreaterThanOrEqual} is a shortcut for `new CompareTo(operator: '>=')`.
  * - {@see LessThan} is a shortcut for `new CompareTo(operator: '<')`.
  * - {@see LessThanOrEqual} is a shortcut for `new CompareTo(operator: '<=')`.
->>>>>>> 92ef7727
  *
  * The default comparison function is based on string values, which means the values
  * are compared byte by byte. When comparing numbers, make sure to change {@see CompareTo::$type} to
