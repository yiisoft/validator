--- conflicted
+++ resolved
@@ -20,11 +20,7 @@
  * {@see CompareTo::TYPE_NUMBER} to enable numeric comparison.
  */
 #[Attribute(Attribute::TARGET_PROPERTY | Attribute::IS_REPEATABLE)]
-<<<<<<< HEAD
-final class CompareTo implements ParametrizedRuleInterface, BeforeValidationInterface
-=======
 final class CompareTo extends Compare
->>>>>>> 0c2d9543
 {
     public function getHandlerClassName(): string
     {
