--- conflicted
+++ resolved
@@ -20,13 +20,9 @@
         public bool $skipOnEmpty = false,
         public bool $skipOnError = false,
         public ?Closure $when = null,
-<<<<<<< HEAD
     )
     {
 
-=======
-    ) {
->>>>>>> f0de9ca3
     }
 
     public function getOptions(): array
