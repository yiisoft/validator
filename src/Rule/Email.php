--- conflicted
+++ resolved
@@ -7,13 +7,11 @@
 use Yiisoft\Validator\HasValidationErrorMessage;
 use Yiisoft\Validator\Result;
 use Yiisoft\Validator\Rule;
-<<<<<<< HEAD
 use Yiisoft\Validator\ValidationContext;
-=======
+
 use function function_exists;
 use function is_string;
 use function strlen;
->>>>>>> c47e5f05
 
 /**
  * EmailValidator validates that the attribute value is a valid email address.
