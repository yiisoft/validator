<?php

declare(strict_types=1);

namespace Yiisoft\Validator\Rule;

use Yiisoft\Validator\HasValidationErrorMessage;
use Yiisoft\Validator\Result;
use Yiisoft\Validator\Rule;
use Yiisoft\Validator\ValidationContext;
<<<<<<< HEAD
=======

use function function_exists;
use function is_string;
use function strlen;
>>>>>>> e2ae67fd

/**
 * EmailValidator validates that the attribute value is a valid email address.
 */
class Email extends Rule
{
    use HasValidationErrorMessage;

    /**
     * @var string the regular expression used to validateValue the attribute value.
     *
     * @see http://www.regular-expressions.info/email.html
     */
    private string $pattern = '/^[a-zA-Z0-9!#$%&\'*+\\/=?^_`{|}~-]+(?:\.[a-zA-Z0-9!#$%&\'*+\\/=?^_`{|}~-]+)*@(?:[a-zA-Z0-9](?:[a-zA-Z0-9-]*[a-zA-Z0-9])?\.)+[a-zA-Z0-9](?:[a-zA-Z0-9-]*[a-zA-Z0-9])?$/';
    /**
     * @var string the regular expression used to validateValue email addresses with the name part.
     * This property is used only when {@see allowName()} is true.
     *
     * @see allowName
     */
    private string $fullPattern = '/^[^@]*<[a-zA-Z0-9!#$%&\'*+\\/=?^_`{|}~-]+(?:\.[a-zA-Z0-9!#$%&\'*+\\/=?^_`{|}~-]+)*@(?:[a-zA-Z0-9](?:[a-zA-Z0-9-]*[a-zA-Z0-9])?\.)+[a-zA-Z0-9](?:[a-zA-Z0-9-]*[a-zA-Z0-9])?>$/';
    /**
     * @var string the regular expression used to validate complex emails when idn is enabled.
     */
    private string $patternIdnEmail = '/^([a-zA-Z0-9._%+-]+)@((\[[0-9]{1,3}\.[0-9]{1,3}\.[0-9]{1,3}\.)|(([\w-]+\.)+))([a-zA-Z]{2,4}|[0-9]{1,3})(\]?)$/';
    /**
     * @var bool whether to allow name in the email address (e.g. "John Smith <john.smith@example.com>"). Defaults to false.
     *
     * @see fullPattern
     */
    private bool $allowName = false;
    /**
     * @var bool whether to check whether the email's domain exists and has either an A or MX record.
     * Be aware that this check can fail due to temporary DNS problems even if the email address is
     * valid and an email would be deliverable. Defaults to false.
     */
    private bool $checkDNS = false;
    /**
     * @var bool whether validation process should take into account IDN (internationalized domain
     * names). Defaults to false meaning that validation of emails containing IDN will always fail.
     * Note that in order to use IDN validation you have to install and enable `intl` PHP extension,
     * otherwise an exception would be thrown.
     */
    private bool $enableIDN = false;

    private string $message = 'This value is not a valid email address.';

    protected function validateValue($value, ValidationContext $context = null): Result
    {
        $originalValue = $value;
        $result = new Result();

        if (!is_string($value)) {
            $valid = false;
        } elseif (!preg_match(
            '/^(?P<name>(?:"?([^"]*)"?\s)?)(?:\s+)?(?:(?P<open><?)((?P<local>.+)@(?P<domain>[^>]+))(?P<close>>?))$/i',
            $value,
            $matches
        )) {
            $valid = false;
        } else {
            /** @psalm-var array{name:string,local:string,open:string,domain:string,close:string} $matches */
            if ($this->enableIDN) {
                $matches['local'] = $this->idnToAscii($matches['local']);
                $matches['domain'] = $this->idnToAscii($matches['domain']);
                $value = $matches['name'] . $matches['open'] . $matches['local'] . '@' . $matches['domain'] . $matches['close'];
            }

            if (is_string($matches['local']) && strlen($matches['local']) > 64) {
                // The maximum total length of a user name or other local-part is 64 octets. RFC 5322 section 4.5.3.1.1
                // http://tools.ietf.org/html/rfc5321#section-4.5.3.1.1
                $valid = false;
            } elseif (is_string($matches['local']) && strlen($matches['local'] . '@' . $matches['domain']) > 254) {
                // There is a restriction in RFC 2821 on the length of an address in MAIL and RCPT commands
                // of 254 characters. Since addresses that do not fit in those fields are not normally useful, the
                // upper limit on address lengths should normally be considered to be 254.
                //
                // Dominic Sayers, RFC 3696 erratum 1690
                // http://www.rfc-editor.org/errata_search.php?eid=1690
                $valid = false;
            } else {
                $valid = preg_match($this->pattern, $value) || ($this->allowName && preg_match(
                    $this->fullPattern,
                    $value
                ));
                if ($valid && $this->checkDNS) {
                    $valid = checkdnsrr($matches['domain'] . '.', 'MX') || checkdnsrr($matches['domain'] . '.', 'A');
                }
            }
        }

        if ($this->enableIDN && $valid === false) {
            $valid = (bool) preg_match($this->patternIdnEmail, $originalValue);
        }

        if ($valid === false) {
            $result->addError($this->formatMessage($this->message));
        }

        return $result;
    }

    private function idnToAscii($idn)
    {
        return idn_to_ascii($idn, 0, INTL_IDNA_VARIANT_UTS46);
    }

    public function patternIdnEmail(string $patternIdnEmail): self
    {
        $new = clone $this;
        $new->patternIdnEmail = $patternIdnEmail;
        return $new;
    }

    public function allowName(bool $allowName): self
    {
        $new = clone $this;
        $new->allowName = $allowName;
        return $new;
    }

    public function checkDNS(bool $checkDNS): self
    {
        $new = clone $this;
        $new->checkDNS = $checkDNS;
        return $new;
    }

    public function enableIDN(bool $enableIDN): self
    {
        if ($enableIDN && !function_exists('idn_to_ascii')) {
            throw new \RuntimeException('In order to use IDN validation intl extension must be installed and enabled.');
        }

        $new = clone $this;
        $new->enableIDN = $enableIDN;
        return $new;
    }

    public function getOptions(): array
    {
        return array_merge(
            parent::getOptions(),
            [
                'allowName' => $this->allowName,
                'checkDNS' => $this->checkDNS,
                'enableIDN' => $this->enableIDN,
                'message' => $this->formatMessage($this->message),
            ],
        );
    }
}<|MERGE_RESOLUTION|>--- conflicted
+++ resolved
@@ -8,13 +8,10 @@
 use Yiisoft\Validator\Result;
 use Yiisoft\Validator\Rule;
 use Yiisoft\Validator\ValidationContext;
-<<<<<<< HEAD
-=======
 
 use function function_exists;
 use function is_string;
 use function strlen;
->>>>>>> e2ae67fd
 
 /**
  * EmailValidator validates that the attribute value is a valid email address.
