<?php
namespace Yiisoft\Validator\Rule;

use Yiisoft\Validator\DataSetInterface;
use Yiisoft\Validator\Result;
use Yiisoft\Validator\Rule;

/**
 * EmailValidator validates that the attribute value is a valid email address.
 */
class Email extends Rule
{
    /**
     * @var string the regular expression used to validateValue the attribute value.
     * @see http://www.regular-expressions.info/email.html
     */
    private $pattern = '/^[a-zA-Z0-9!#$%&\'*+\\/=?^_`{|}~-]+(?:\.[a-zA-Z0-9!#$%&\'*+\\/=?^_`{|}~-]+)*@(?:[a-zA-Z0-9](?:[a-zA-Z0-9-]*[a-zA-Z0-9])?\.)+[a-zA-Z0-9](?:[a-zA-Z0-9-]*[a-zA-Z0-9])?$/';
    /**
     * @var string the regular expression used to validateValue email addresses with the name part.
     * This property is used only when [[allowName]] is true.
     * @see allowName
     */
    private $fullPattern = '/^[^@]*<[a-zA-Z0-9!#$%&\'*+\\/=?^_`{|}~-]+(?:\.[a-zA-Z0-9!#$%&\'*+\\/=?^_`{|}~-]+)*@(?:[a-zA-Z0-9](?:[a-zA-Z0-9-]*[a-zA-Z0-9])?\.)+[a-zA-Z0-9](?:[a-zA-Z0-9-]*[a-zA-Z0-9])?>$/';
    /**
     * @var bool whether to allow name in the email address (e.g. "John Smith <john.smith@example.com>"). Defaults to false.
     * @see fullPattern
     */
    private $allowName = false;
    /**
     * @var bool whether to check whether the email's domain exists and has either an A or MX record.
     * Be aware that this check can fail due to temporary DNS problems even if the email address is
     * valid and an email would be deliverable. Defaults to false.
     */
    private $checkDNS = false;
    /**
     * @var bool whether validation process should take into account IDN (internationalized domain
     * names). Defaults to false meaning that validation of emails containing IDN will always fail.
     * Note that in order to use IDN validation you have to install and enable `intl` PHP extension,
     * otherwise an exception would be thrown.
     */
    private $enableIDN = false;


    private $message;

<<<<<<< HEAD
    public function __construct()
    {
        if ($this->enableIDN && !function_exists('idn_to_ascii')) {
            throw new \RuntimeException('In order to use IDN validation intl extension must be installed and enabled.');
        }
        if ($this->message === null) {
            $this->message = $this->formatMessage('{attribute} is not a valid email address.');
        }
    }

    protected function validateValue($value, DataSetInterface $dataSet = null): Result
=======
    public function validateValue($value): Result
>>>>>>> fe194035
    {
        $result = new Result();

        if (!is_string($value)) {
            $valid = false;
        } elseif (!preg_match('/^(?P<name>(?:"?([^"]*)"?\s)?)(?:\s+)?(?:(?P<open><?)((?P<local>.+)@(?P<domain>[^>]+))(?P<close>>?))$/i', $value, $matches)) {
            $valid = false;
        } else {
            if ($this->enableIDN) {
                $matches['local'] = $this->idnToAscii($matches['local']);
                $matches['domain'] = $this->idnToAscii($matches['domain']);
                $value = $matches['name'] . $matches['open'] . $matches['local'] . '@' . $matches['domain'] . $matches['close'];
            }

            if (strlen($matches['local']) > 64) {
                // The maximum total length of a user name or other local-part is 64 octets. RFC 5322 section 4.5.3.1.1
                // http://tools.ietf.org/html/rfc5321#section-4.5.3.1.1
                $valid = false;
            } elseif (strlen($matches['local'] . '@' . $matches['domain']) > 254) {
                // There is a restriction in RFC 2821 on the length of an address in MAIL and RCPT commands
                // of 254 characters. Since addresses that do not fit in those fields are not normally useful, the
                // upper limit on address lengths should normally be considered to be 254.
                //
                // Dominic Sayers, RFC 3696 erratum 1690
                // http://www.rfc-editor.org/errata_search.php?eid=1690
                $valid = false;
            } else {
                $valid = preg_match($this->pattern, $value) || $this->allowName && preg_match($this->fullPattern, $value);
                if ($valid && $this->checkDNS) {
                    $valid = checkdnsrr($matches['domain'] . '.', 'MX') || checkdnsrr($matches['domain'] . '.', 'A');
                }
            }
        }


        if ($valid === false) {
<<<<<<< HEAD
            $result = $result->addError($this->message);
=======
            $result->addError($this->message ?? $this->formatMessage('{attribute} is not a valid email address.'));
>>>>>>> fe194035
        }

        return $result;
    }

    private function idnToAscii($idn)
    {
        return idn_to_ascii($idn, 0, INTL_IDNA_VARIANT_UTS46);
    }

    /**
     * @param bool $allowName
     *
     * @return Email
     */
    public function allowName(bool $allowName): self
    {
        $this->allowName = $allowName;

        return $this;
    }

    /**
     * @param bool $checkDNS
     *
     * @return Email
     */
    public function checkDNS(bool $checkDNS): self
    {
        $this->checkDNS = $checkDNS;

        return $this;
    }

    /**
     * @param bool $enableIDN
     *
     * @return Email
     */
    public function enableIDN(bool $enableIDN): self
    {
        if ($enableIDN && !function_exists('idn_to_ascii')) {
            throw new \RuntimeException('In order to use IDN validation intl extension must be installed and enabled.');
        }
        
        $this->enableIDN = $enableIDN;

        return $this;
    }

    /**
     * @param string $message
     *
     * @return $this
     */
    public function message(string $message)
    {
        $this->message = $message;

        return $this;
    }
}<|MERGE_RESOLUTION|>--- conflicted
+++ resolved
@@ -43,7 +43,6 @@
 
     private $message;
 
-<<<<<<< HEAD
     public function __construct()
     {
         if ($this->enableIDN && !function_exists('idn_to_ascii')) {
@@ -55,9 +54,6 @@
     }
 
     protected function validateValue($value, DataSetInterface $dataSet = null): Result
-=======
-    public function validateValue($value): Result
->>>>>>> fe194035
     {
         $result = new Result();
 
@@ -94,11 +90,7 @@
 
 
         if ($valid === false) {
-<<<<<<< HEAD
-            $result = $result->addError($this->message);
-=======
-            $result->addError($this->message ?? $this->formatMessage('{attribute} is not a valid email address.'));
->>>>>>> fe194035
+            $result = $result->addError($this->message ?? $this->formatMessage('{attribute} is not a valid email address.'));
         }
 
         return $result;
