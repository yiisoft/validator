<?php

declare(strict_types=1);

namespace Yiisoft\Validator\Rule;

use Attribute;
use Closure;
use JetBrains\PhpStorm\ArrayShape;
use RuntimeException;
use Yiisoft\Validator\SerializableRuleInterface;
use Yiisoft\Validator\BeforeValidationInterface;
use Yiisoft\Validator\Rule\Trait\HandlerClassNameTrait;
use Yiisoft\Validator\Rule\Trait\BeforeValidationTrait;
use Yiisoft\Validator\Rule\Trait\RuleNameTrait;

use Yiisoft\Validator\ValidationContext;

use function function_exists;

/**
 * Validates that the value is a valid email address.
 */
<<<<<<< HEAD
#[Attribute(Attribute::TARGET_PROPERTY | Attribute::IS_REPEATABLE)]
final class Email implements ParametrizedRuleInterface, BeforeValidationInterface
=======
#[Attribute(Attribute::TARGET_PROPERTY)]
final class Email implements SerializableRuleInterface, BeforeValidationInterface
>>>>>>> 0c2d9543
{
    use BeforeValidationTrait;
    use HandlerClassNameTrait;
    use RuleNameTrait;

    public function __construct(
        /**
         * @var string the regular expression used to validate value.
         *
         * @link http://www.regular-expressions.info/email.html
         */
        private string $pattern = '/^[a-zA-Z0-9!#$%&\'*+\\/=?^_`{|}~-]+(?:\.[a-zA-Z0-9!#$%&\'*+\\/=?^_`{|}~-]+)*@(?:[a-zA-Z0-9](?:[a-zA-Z0-9-]*[a-zA-Z0-9])?\.)+[a-zA-Z0-9](?:[a-zA-Z0-9-]*[a-zA-Z0-9])?$/',
        /**
         * @var string the regular expression used to validate email addresses with the name part. This property is used
         * only when {@see $allowName} is `true`.
         *
         * @see $allowName
         */
        private string $fullPattern = '/^[^@]*<[a-zA-Z0-9!#$%&\'*+\\/=?^_`{|}~-]+(?:\.[a-zA-Z0-9!#$%&\'*+\\/=?^_`{|}~-]+)*@(?:[a-zA-Z0-9](?:[a-zA-Z0-9-]*[a-zA-Z0-9])?\.)+[a-zA-Z0-9](?:[a-zA-Z0-9-]*[a-zA-Z0-9])?>$/',
        /**
         * @var string the regular expression used to validate complex emails when {@see $enableIDN} is `true`.
         */
        private string $idnEmailPattern = '/^([a-zA-Z0-9._%+-]+)@((\[\d{1,3}\.\d{1,3}\.\d{1,3}\.)|(([\w-]+\.)+))([a-zA-Z]{2,4}|\d{1,3})(\]?)$/',
        /**
         * @var bool whether to allow name in the email address (e.g. "John Smith <john.smith@example.com>"). Defaults
         * to `false`.
         *
         * @see $fullPattern
         */
        private bool $allowName = false,
        /**
         * @var bool whether to check whether the email's domain exists and has either an A or MX record.
         * Be aware that this check can fail due to temporary DNS problems even if the email address is
         * valid and an email would be deliverable. Defaults to `false`.
         */
        private bool $checkDNS = false,
        /**
         * @var bool whether validation process should take into account IDN (internationalized domain
         * names). Defaults to false meaning that validation of emails containing IDN will always fail.
         * Note that in order to use IDN validation you have to install and enable `intl` PHP extension,
         * otherwise an exception would be thrown.
         */
        private bool $enableIDN = false,
        private string $message = 'This value is not a valid email address.',
        private bool $skipOnEmpty = false,
        private bool $skipOnError = false,
        /**
         * @var Closure(mixed, ValidationContext):bool|null
         */
        private ?Closure $when = null,
    ) {
        if ($enableIDN && !function_exists('idn_to_ascii')) {
            throw new RuntimeException('In order to use IDN validation intl extension must be installed and enabled.');
        }
    }

    /**
     * @return string
     */
    public function getPattern(): string
    {
        return $this->pattern;
    }

    /**
     * @return string
     */
    public function getFullPattern(): string
    {
        return $this->fullPattern;
    }

    /**
     * @return string
     */
    public function getIdnEmailPattern(): string
    {
        return $this->idnEmailPattern;
    }

    /**
     * @return bool
     */
    public function isAllowName(): bool
    {
        return $this->allowName;
    }

    /**
     * @return bool
     */
    public function isCheckDNS(): bool
    {
        return $this->checkDNS;
    }

    /**
     * @return bool
     */
    public function isEnableIDN(): bool
    {
        return $this->enableIDN;
    }

    /**
     * @return string
     */
    public function getMessage(): string
    {
        return $this->message;
    }

    #[ArrayShape([
        'pattern' => 'string',
        'fullPattern' => 'string',
        'idnEmailPattern' => 'string',
        'allowName' => 'bool',
        'checkDNS' => 'bool',
        'enableIDN' => 'bool',
        'message' => 'string[]',
        'skipOnEmpty' => 'bool',
        'skipOnError' => 'bool',
    ])]
    public function getOptions(): array
    {
        return [
            'pattern' => $this->pattern,
            'fullPattern' => $this->fullPattern,
            'idnEmailPattern' => $this->idnEmailPattern,
            'allowName' => $this->allowName,
            'checkDNS' => $this->checkDNS,
            'enableIDN' => $this->enableIDN,
            'message' => [
                'message' => $this->message,
            ],
            'skipOnEmpty' => $this->skipOnEmpty,
            'skipOnError' => $this->skipOnError,
        ];
    }
}<|MERGE_RESOLUTION|>--- conflicted
+++ resolved
@@ -21,13 +21,8 @@
 /**
  * Validates that the value is a valid email address.
  */
-<<<<<<< HEAD
 #[Attribute(Attribute::TARGET_PROPERTY | Attribute::IS_REPEATABLE)]
-final class Email implements ParametrizedRuleInterface, BeforeValidationInterface
-=======
-#[Attribute(Attribute::TARGET_PROPERTY)]
 final class Email implements SerializableRuleInterface, BeforeValidationInterface
->>>>>>> 0c2d9543
 {
     use BeforeValidationTrait;
     use HandlerClassNameTrait;
