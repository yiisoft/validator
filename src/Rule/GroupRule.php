--- conflicted
+++ resolved
@@ -22,13 +22,8 @@
     protected function validateValue($value, ValidationContext $context = null): Result
     {
         $result = new Result();
-<<<<<<< HEAD
         if (!$this->getRules()->validate($value, $context)->isValid()) {
-            $result->addError($this->translateMessage($this->message));
-=======
-        if (!$this->getRules()->validate($value, $dataSet)->isValid()) {
             $result->addError($this->formatMessage($this->message));
->>>>>>> a5c78b66
         }
 
         return $result;
