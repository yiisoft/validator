--- conflicted
+++ resolved
@@ -19,13 +19,8 @@
  *
  * If the {@see Regex::$not} is used, the rule will ensure the value do NOT match the pattern.
  */
-<<<<<<< HEAD
 #[Attribute(Attribute::TARGET_PROPERTY | Attribute::IS_REPEATABLE)]
-final class Regex implements ParametrizedRuleInterface, BeforeValidationInterface
-=======
-#[Attribute(Attribute::TARGET_PROPERTY)]
 final class Regex implements SerializableRuleInterface, BeforeValidationInterface
->>>>>>> 0c2d9543
 {
     use BeforeValidationTrait;
     use HandlerClassNameTrait;
