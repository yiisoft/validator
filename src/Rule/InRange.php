<?php

declare(strict_types=1);

namespace Yiisoft\Validator\Rule;

<<<<<<< HEAD
use Yiisoft\Validator\ValidationContext;
=======
>>>>>>> a5c78b66
use Yiisoft\Arrays\ArrayHelper;
use Yiisoft\Validator\HasValidationErrorMessage;
use Yiisoft\Validator\Result;
use Yiisoft\Validator\Rule;
use function is_iterable;

/**
 * In validates that the attribute value is among a list of values.
 *
 * The range can be specified via the [[range]] property.
 * If the [[not]] property is set true, the validator will ensure the attribute value
 * is NOT among the specified range.
 */
class InRange extends Rule
{
    use HasValidationErrorMessage;

    /**
     * @var iterable
     */
    private iterable $range;
    /**
     * @var bool whether the comparison is strict (both type and value must be the same)
     */
    private bool $strict = false;
    /**
     * @var bool whether to invert the validation logic. Defaults to false. If set to true,
     * the attribute value should NOT be among the list of values defined via [[range]].
     */
    private bool $not = false;

    private string $message = 'This value is invalid.';

    public function __construct(iterable $range)
    {
        $this->range = $range;
    }

    protected function validateValue($value, ValidationContext $context = null): Result
    {
        $in = false;

        if (
            (is_iterable($value)) &&
            ArrayHelper::isSubset($value, $this->range, $this->strict)
        ) {
            $in = true;
        }

        if (!$in && ArrayHelper::isIn($value, $this->range, $this->strict)) {
            $in = true;
        }

        $result = new Result();

        if ($this->not === $in) {
            $result->addError($this->formatMessage($this->message));
        }

        return $result;
    }

    public function strict(): self
    {
        $new = clone $this;
        $new->strict = true;
        return $new;
    }

    public function not(): self
    {
        $new = clone $this;
        $new->not = true;
        return $new;
    }

    public function getOptions(): array
    {
        return array_merge(
            parent::getOptions(),
            [
                'message' => $this->formatMessage($this->message),
                'range' => $this->range,
                'strict' => $this->strict,
                'not' => $this->not,
            ],
        );
    }
}<|MERGE_RESOLUTION|>--- conflicted
+++ resolved
@@ -4,15 +4,11 @@
 
 namespace Yiisoft\Validator\Rule;
 
-<<<<<<< HEAD
 use Yiisoft\Validator\ValidationContext;
-=======
->>>>>>> a5c78b66
 use Yiisoft\Arrays\ArrayHelper;
 use Yiisoft\Validator\HasValidationErrorMessage;
 use Yiisoft\Validator\Result;
 use Yiisoft\Validator\Rule;
-use function is_iterable;
 
 /**
  * In validates that the attribute value is among a list of values.
