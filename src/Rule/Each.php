--- conflicted
+++ resolved
@@ -16,11 +16,8 @@
 use Yiisoft\Validator\Rule\Trait\SkipOnErrorTrait;
 use Yiisoft\Validator\Rule\Trait\WhenTrait;
 use Yiisoft\Validator\Helper\RulesDumper;
-<<<<<<< HEAD
 use Yiisoft\Validator\RuleInterface;
-=======
 use Yiisoft\Validator\RulesProviderInterface;
->>>>>>> 3420c011
 use Yiisoft\Validator\RuleWithOptionsInterface;
 use Yiisoft\Validator\SkipOnEmptyInterface;
 use Yiisoft\Validator\SkipOnErrorInterface;
@@ -65,11 +62,8 @@
  * @psalm-import-type RulesTypeWithoutNull from ValidatorInterface
  * @psalm-import-type NormalizedAttributeRuleGroupsArray from RulesNormalizer
  * @psalm-import-type WhenType from WhenInterface
-<<<<<<< HEAD
  * @psalm-type EachRulesArray = NormalizedAttributeRuleGroupsArray|array<int|string, array<int, RuleInterface>>
-=======
  * @psalm-import-type NormalizedFlatRulesIterable from RulesNormalizer
->>>>>>> 3420c011
  */
 #[Attribute(Attribute::TARGET_CLASS | Attribute::TARGET_PROPERTY | Attribute::IS_REPEATABLE)]
 final class Each implements
@@ -86,27 +80,16 @@
     use WhenTrait;
 
     /**
-<<<<<<< HEAD
      * @var array Normalized rules to apply for each element of the validated iterable.
      * @psalm-var EachRulesArray
-=======
-     * @var iterable A set of normalized rules that needs to be applied to each element of the validated iterable.
-     * @psalm-var NormalizedFlatRulesIterable
->>>>>>> 3420c011
      */
     private array $rules;
 
     /**
-<<<<<<< HEAD
      * @param callable|iterable|object|string $rules Rules to apply for each element of the validated iterable.
      * They will be normalized using {@see RulesNormalizer}.
      * can be passed.
      * @psalm-param RulesTypeWithoutNull $rules
-=======
-     * @param callable|iterable|RuleInterface $rules A set of rules that needs to be applied to each element of the
-     * validated iterable. They will be normalized using {@see RulesNormalizer}.
-     * @psalm-param callable|iterable<callable|RuleInterface>|RuleInterface $rules
->>>>>>> 3420c011
      *
      * @param string $incorrectInputMessage Error message used when validation fails because the validated value is not
      * an iterable.
@@ -131,11 +114,7 @@
      * @psalm-param WhenType $when
      */
     public function __construct(
-<<<<<<< HEAD
         callable|iterable|object|string $rules = [],
-=======
-        iterable|callable|RuleInterface $rules = [],
->>>>>>> 3420c011
         private string $incorrectInputMessage = 'Value must be array or iterable.',
         private string $incorrectInputKeyMessage = 'Every iterable key must have an integer or a string type.',
         private mixed $skipOnEmpty = null,
@@ -162,12 +141,7 @@
      *
      * @return array A set of rules.
      *
-<<<<<<< HEAD
      * @psalm-return EachRulesArray
-=======
-     * @return iterable A set of rules.
-     * @psalm-return NormalizedFlatRulesIterable
->>>>>>> 3420c011
      *
      * @see $rules
      */
