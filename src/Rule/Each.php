--- conflicted
+++ resolved
@@ -38,28 +38,11 @@
         }
 
         foreach ($value as $index => $item) {
-<<<<<<< HEAD
-            $itemResult = $this->rules->validate($item, $context);
-=======
             $itemResult = $this->ruleSet->validate($item, $context);
->>>>>>> b3a57ad8
             if ($itemResult->isValid()) {
                 continue;
             }
 
-<<<<<<< HEAD
-            foreach ($itemResult->getErrors() as $key => $error) {
-                if (!is_array($item)) {
-                    $errorKey = $index;
-                    $formatMessage = true;
-                } else {
-                    $errorKey = "$index.$key";
-                    $formatMessage = false;
-                }
-
-                $message = !$formatMessage ? $error : $this->formatMessage($this->message, [
-                    'error' => $error,
-=======
             foreach ($itemResult->getErrors() as $error) {
                 if (!is_array($item)) {
                     $errorKey = [$index];
@@ -71,7 +54,6 @@
 
                 $message = !$formatMessage ? $error->getMessage() : $this->formatMessage($this->message, [
                     'error' => $error->getMessage(),
->>>>>>> b3a57ad8
                     'value' => $item,
                 ]);
 
