--- conflicted
+++ resolved
@@ -52,11 +52,7 @@
  * It's also possible to use DTO objects with PHP attributes, see {@see ObjectDataSet} documentation and guide for
  * details.
  *
-<<<<<<< HEAD
- * Supports propagation of options (see {@see PropagateOptionsHelper::propagate()} for supported options and
-=======
  * Supports propagation of options (see {@see PropagateOptionsHelper::propagate()} for available options and
->>>>>>> 22adb7f6
  * requirements).
  *
  * @see EachHandler Corresponding handler performing the actual validation.
