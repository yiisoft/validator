<?php

declare(strict_types=1);

namespace Yiisoft\Validator\Rule;

use DateTimeInterface;
use Stringable;
use Yiisoft\Validator\Exception\UnexpectedRuleException;
use Yiisoft\Validator\Result;
use Yiisoft\Validator\RuleHandlerInterface;
use Yiisoft\Validator\RuleInterface;
use Yiisoft\Validator\ValidationContext;

use function count;
use function gettype;

/**
 * A handler for {@see UniqueIterable} rule. Validates uniqueness of each element of an iterable.
 */
final class UniqueIterableHandler implements RuleHandlerInterface
{
    public function validate(mixed $value, RuleInterface $rule, ValidationContext $context): Result
    {
        if (!$rule instanceof UniqueIterable) {
            throw new UnexpectedRuleException(UniqueIterable::class, $rule);
        }

        if (!is_iterable($value)) {
            return (new Result())->addError($rule->getIncorrectInputMessage(), [
<<<<<<< HEAD
                'attribute' => $context->getTranslatedAttribute(),
                'Attribute' => $context->getCapitalizedTranslatedAttribute(),
=======
                'property' => $context->getTranslatedProperty(),
                'Property' => $context->getCapitalizedTranslatedProperty(),
>>>>>>> d7f08522
                'type' => get_debug_type($value),
            ]);
        }

        $stack = [];
        $previousItem = null;
        foreach ($value as $item) {
            if (!$this->isValueAllowedForItem($item)) {
                return (new Result())->addError($rule->getIncorrectItemValueMessage(), [
                    'property' => $context->getTranslatedProperty(),
                    'Property' => $context->getCapitalizedTranslatedProperty(),
                    'type' => get_debug_type($item),
                ]);
            }

            if ($previousItem !== null && gettype($previousItem) !== gettype($item)) {
                return (new Result())->addError($rule->getDifferentTypesMessage(), [
                    'property' => $context->getTranslatedProperty(),
                    'Property' => $context->getCapitalizedTranslatedProperty(),
                ]);
            }

            $previousItem = $item;

            if (!empty($stack) && count($stack) !== count(array_unique($stack, flags: SORT_REGULAR))) {
                return (new Result())->addError($rule->getMessage(), [
                    'property' => $context->getTranslatedProperty(),
                    'Property' => $context->getCapitalizedTranslatedProperty(),
                ]);
            }

            if ($value instanceof Stringable) {
                $stack[] = (string) $value;
            } elseif ($value instanceof DateTimeInterface) {
                $stack[] = $value->getTimestamp();
            } else {
                $stack[] = $value;
            }
        }

        return new Result();
    }

    /**
     * @psalm-assert string|int|float|bool|Stringable|DateTimeInterface $value
     */
    private function isValueAllowedForItem(mixed $value): bool
    {
        return is_scalar($value) || $value instanceof Stringable || $value instanceof DateTimeInterface;
    }
}<|MERGE_RESOLUTION|>--- conflicted
+++ resolved
@@ -28,13 +28,8 @@
 
         if (!is_iterable($value)) {
             return (new Result())->addError($rule->getIncorrectInputMessage(), [
-<<<<<<< HEAD
-                'attribute' => $context->getTranslatedAttribute(),
-                'Attribute' => $context->getCapitalizedTranslatedAttribute(),
-=======
                 'property' => $context->getTranslatedProperty(),
                 'Property' => $context->getCapitalizedTranslatedProperty(),
->>>>>>> d7f08522
                 'type' => get_debug_type($value),
             ]);
         }
