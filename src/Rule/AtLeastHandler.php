<?php

declare(strict_types=1);

namespace Yiisoft\Validator\Rule;

use Yiisoft\Validator\Exception\UnexpectedRuleException;
use Yiisoft\Validator\Result;
use Yiisoft\Validator\RuleHandlerInterface;
use Yiisoft\Validator\SkipOnEmptyCallback\SkipOnEmpty;
use Yiisoft\Validator\ValidationContext;

/**
 * Checks if at least {@see AtLeast::$min} of many attributes are filled.
 */
final class AtLeastHandler implements RuleHandlerInterface
{
<<<<<<< HEAD
    use EmptyCheckTrait;
=======
    public function __construct(private TranslatorInterface $translator)
    {
    }
>>>>>>> 623628ed

    public function validate(mixed $value, object $rule, ValidationContext $context): Result
    {
        if (!$rule instanceof AtLeast) {
            throw new UnexpectedRuleException(AtLeast::class, $rule);
        }

        $filledCount = 0;

        foreach ($rule->getAttributes() as $attribute) {
            if (!(new SkipOnEmpty())($value->{$attribute}, $context->isAttributeMissing())) {
                $filledCount++;
            }
        }

        $result = new Result();

        if ($filledCount < $rule->getMin()) {
            $result->addError(
                message: $rule->getMessage(),
                parameters: ['min' => $rule->getMin(), 'value' => $value]
            );
        }

        return $result;
    }
}<|MERGE_RESOLUTION|>--- conflicted
+++ resolved
@@ -15,14 +15,6 @@
  */
 final class AtLeastHandler implements RuleHandlerInterface
 {
-<<<<<<< HEAD
-    use EmptyCheckTrait;
-=======
-    public function __construct(private TranslatorInterface $translator)
-    {
-    }
->>>>>>> 623628ed
-
     public function validate(mixed $value, object $rule, ValidationContext $context): Result
     {
         if (!$rule instanceof AtLeast) {
