<?php

declare(strict_types=1);

namespace Yiisoft\Validator\Rule;

use Attribute;
use Closure;
use Yiisoft\Validator\Rule\Trait\SkipOnEmptyTrait;
use Yiisoft\Validator\Rule\Trait\SkipOnErrorTrait;
use Yiisoft\Validator\Rule\Trait\WhenTrait;
use Yiisoft\Validator\RuleWithOptionsInterface;
use Yiisoft\Validator\SkipOnEmptyInterface;
use Yiisoft\Validator\SkipOnErrorInterface;
use Yiisoft\Validator\WhenInterface;

/**
 * A variation of {@see In} rule allowing to use the set of values instead of single value as an input for checking if
 * it's a subset of the set provided in {@see Subset::$values}.
 *
 * The order of items in the validated set is not important.
 *
<<<<<<< HEAD
 * Nested arrays are supported too in both {@see $values} argument and in the validated value (the order of values in
 * lists must match, the order of keys in associative arrays is not important).
=======
 * Nested arrays are supported in both {@see $values} argument and in the validated value (the order of values in lists
 * must match, the order of keys in associative arrays is not important).
>>>>>>> 779d44bd
 *
 * @see SubsetHandler Corresponding handler performing the actual validation.
 *
 * @psalm-import-type WhenType from WhenInterface
 */
#[Attribute(Attribute::TARGET_PROPERTY | Attribute::IS_REPEATABLE)]
final class Subset implements RuleWithOptionsInterface, SkipOnErrorInterface, WhenInterface, SkipOnEmptyInterface
{
    use SkipOnEmptyTrait;
    use SkipOnErrorTrait;
    use WhenTrait;

    /**
     * @param iterable $values A set of values to check against. Nested arrays are supported too (the order of values in
     * lists must match, the order of keys in associative arrays is not important).
     * @param bool $strict Whether the comparison for each value in the set is strict:
     *
     * - Strict mode uses `===` operator meaning the type and the value must both match.
     * - Non-strict mode uses `==` operator meaning that type juggling is performed first before the comparison. You can
     * read more in the PHP docs:
     *
     * - {@link https://www.php.net/manual/en/language.operators.comparison.php}
     * - {@link https://www.php.net/manual/en/types.comparisons.php}
     * - {@link https://www.php.net/manual/en/language.types.type-juggling.php}
     *
     * Defaults to `false` meaning non-strict mode is used.
     * @param string $incorrectInputMessage Error message used when validation fails because the validated value is not
     * an iterable.
     *
     * You may use the following placeholders in the message:
     *
     * - `{attribute}`: the translated label of the attribute being validated.
     * - `{type}`: the type of the value being validated.
     * @param string $message Error message used when validation fails because the validated value is not a subset of
     * the set provided in {@see $values}.
     *
     * You may use the following placeholders in the message:
     *
     * - `{attribute}`: the translated label of the attribute being validated.
     * @param bool|callable|null $skipOnEmpty Whether to skip this rule if the validated value is empty / not passed.
     * See {@see SkipOnEmptyInterface}.
     * @param bool $skipOnError Whether to skip this rule if any of the previous rules gave an error. See
     * {@see SkipOnErrorInterface}.
     * @param Closure|null $when A callable to define a condition for applying the rule. See {@see WhenInterface}.
     * @psalm-param WhenType $when
     */
    public function __construct(
        private iterable $values,
        private bool $strict = false,
        private string $incorrectInputMessage = 'Value must be iterable.',
        private string $message = 'This value is not a subset of acceptable values.',
        private mixed $skipOnEmpty = null,
        private bool $skipOnError = false,
        private Closure|null $when = null,
    ) {
    }

    public function getName(): string
    {
        return 'subset';
    }

    /**
     * Gets a set of values to check against.
     *
     * @return iterable A set of values.
     */
    public function getValues(): iterable
    {
        return $this->values;
    }

    /**
     * Whether the comparison for each value in the set is strict.
     *
     * @return bool `true` - strict, `false` - non-strict.
     *
     * @see $strict
     */
    public function isStrict(): bool
    {
        return $this->strict;
    }

    /**
     * Gets error message used when validation fails because the type of validated value is incorrect.
     *
     * @return string Error message / template.
     *
     * @see $incorrectInputMessage
     */
    public function getIncorrectInputMessage(): string
    {
        return $this->incorrectInputMessage;
    }

    /**
     * Gets error message used when validation fails because the validated value is not a subset of the set provided in
     * {@see $values}.
     *
     * @return string Error message / template.
     *
     * @see $message
     */
    public function getMessage(): string
    {
        return $this->message;
    }

    public function getOptions(): array
    {
        return [
            'values' => $this->values,
            'strict' => $this->strict,
            'incorrectInputMessage' => [
                'template' => $this->incorrectInputMessage,
                'parameters' => [],
            ],
            'message' => [
                'template' => $this->message,
                'parameters' => [],
            ],
            'skipOnEmpty' => $this->getSkipOnEmptyOption(),
            'skipOnError' => $this->skipOnError,
        ];
    }

    public function getHandler(): string
    {
        return SubsetHandler::class;
    }
}<|MERGE_RESOLUTION|>--- conflicted
+++ resolved
@@ -20,13 +20,8 @@
  *
  * The order of items in the validated set is not important.
  *
-<<<<<<< HEAD
- * Nested arrays are supported too in both {@see $values} argument and in the validated value (the order of values in
- * lists must match, the order of keys in associative arrays is not important).
-=======
  * Nested arrays are supported in both {@see $values} argument and in the validated value (the order of values in lists
  * must match, the order of keys in associative arrays is not important).
->>>>>>> 779d44bd
  *
  * @see SubsetHandler Corresponding handler performing the actual validation.
  *
