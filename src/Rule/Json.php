--- conflicted
+++ resolved
@@ -17,13 +17,8 @@
 /**
  * Validates that the value is a valid json.
  */
-<<<<<<< HEAD
 #[Attribute(Attribute::TARGET_PROPERTY | Attribute::IS_REPEATABLE)]
-final class Json implements ParametrizedRuleInterface, BeforeValidationInterface
-=======
-#[Attribute(Attribute::TARGET_PROPERTY)]
 final class Json implements SerializableRuleInterface, BeforeValidationInterface
->>>>>>> 0c2d9543
 {
     use BeforeValidationTrait;
     use HandlerClassNameTrait;
