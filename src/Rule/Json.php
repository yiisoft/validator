<?php

declare(strict_types=1);

namespace Yiisoft\Validator\Rule;

use Yiisoft\Validator\HasValidationErrorMessage;
use Yiisoft\Validator\Result;
use Yiisoft\Validator\Rule;
<<<<<<< HEAD
use Yiisoft\Validator\ValidationContext;
=======
use function is_string;
>>>>>>> c47e5f05

/**
 * JsonValidator validates that the attribute value is a valid json
 */
class Json extends Rule
{
    use HasValidationErrorMessage;

    private string $message = 'The value is not JSON.';

    protected function validateValue($value, ValidationContext $context = null): Result
    {
        $result = new Result();

        if (!$this->isValidJson($value)) {
            $result->addError($this->formatMessage($this->message));
        }

        return $result;
    }

    private function isValidJson($value): bool
    {
        // Regular expression is built based on JSON grammar specified at
        // https://tools.ietf.org/html/rfc8259
        $regex = <<<'REGEX'
        /
        (?(DEFINE)
            (?<json>(?>\s*(?&object)\s*|\s*(?&array)\s*))
            (?<object>(?>\{\s*(?>(?&member)(?>\s*,\s*(?&member))*)?\s*\}))
            (?<member>(?>(?&string)\s*:\s*(?&value)))
            (?<array>(?>\[\s*(?>(?&value)(?>\s*,\s*(?&value))*)?\s*\]))
            (?<value>(?>)false|null|true|(?&object)|(?&array)|(?&number)|(?&string))
            (?<number>(?>-?(?>0|[1-9]\d*)(?>\.\d+)?(?>[eE][-+]?\d+)?))
            (?<string>(?>"(?>\\(?>["\\\/bfnrt]|u[a-fA-F0-9]{4})|[^"\\\0-\x1F\x7F]+)*"))
        )
        \A(?&json)\z
        /x
        REGEX;

        return is_string($value) && preg_match($regex, $value) === 1;
    }

    public function getOptions(): array
    {
        return array_merge(
            parent::getOptions(),
            [
                'message' => $this->formatMessage($this->message),
            ],
        );
    }
}<|MERGE_RESOLUTION|>--- conflicted
+++ resolved
@@ -7,11 +7,9 @@
 use Yiisoft\Validator\HasValidationErrorMessage;
 use Yiisoft\Validator\Result;
 use Yiisoft\Validator\Rule;
-<<<<<<< HEAD
 use Yiisoft\Validator\ValidationContext;
-=======
+
 use function is_string;
->>>>>>> c47e5f05
 
 /**
  * JsonValidator validates that the attribute value is a valid json
