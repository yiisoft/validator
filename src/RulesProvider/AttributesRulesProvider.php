--- conflicted
+++ resolved
@@ -52,20 +52,12 @@
         $reflection = is_object($this->source)
             ? new ReflectionObject($this->source)
             : new ReflectionClass($this->source);
-<<<<<<< HEAD
 
-        $reflectionProperties = $reflection->getProperties();
+        $reflectionProperties = $reflection->getProperties($this->propertyVisibility);
         if ($reflectionProperties === []) {
             return [];
         }
         foreach ($reflectionProperties as $property) {
-            if (!$this->isUseProperty($property)) {
-                continue;
-            }
-
-=======
-        foreach ($reflection->getProperties($this->propertyVisibility) as $property) {
->>>>>>> 67b64f37
             $attributes = $property->getAttributes(RuleInterface::class, ReflectionAttribute::IS_INSTANCEOF);
             if ($attributes === []) {
                 continue;
