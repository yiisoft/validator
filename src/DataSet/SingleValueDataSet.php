--- conflicted
+++ resolved
@@ -51,11 +51,6 @@
 
     /**
      * Returns the validated data as array.
-<<<<<<< HEAD
-     *
-     * @return null Always `null` because does not support data as array.
-=======
->>>>>>> 80b5a7b7
      */
     public function getData(): ?array
     {
