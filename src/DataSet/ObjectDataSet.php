<?php

declare(strict_types=1);

namespace Yiisoft\Validator\DataSet;

use JetBrains\PhpStorm\ArrayShape;
use ReflectionAttribute;
use ReflectionObject;
use ReflectionProperty;
use Yiisoft\Validator\AttributeEventInterface;
use Yiisoft\Validator\DataSetInterface;
use Yiisoft\Validator\RuleInterface;
use Yiisoft\Validator\RulesProviderInterface;

use function get_class;

/**
 * This data set makes use of attributes introduced in PHP 8. It simplifies rules configuration process, especially for
 * nested data and relations. Please refer to the guide for examples.
 *
 * @link https://www.php.net/manual/en/language.attributes.overview.php
 */
final class ObjectDataSet implements RulesProviderInterface, DataSetInterface
{
    private bool $dataSetProvided;
<<<<<<< HEAD
=======

>>>>>>> aa582666
    /**
     * @var ReflectionProperty[] Used to avoid error "Typed property must not be accessed before initialization".
     */
    private array $reflectionProperties = [];
    private string $cacheKey;

    #[ArrayShape([
        [
            'rules' => 'iterable',
            'reflectionProperties' => 'array',
            'data' => 'array',
        ],
    ])]
    private static array $cache;

    private iterable $rules;

    public function __construct(
        private object $object,
<<<<<<< HEAD
        private int $propertyVisibility = ReflectionProperty::IS_PRIVATE |
        ReflectionProperty::IS_PROTECTED |
        ReflectionProperty::IS_PUBLIC,
    ) {
        $this->cacheKey = get_class($this->object);
=======
        private int $propertyVisibility = ReflectionProperty::IS_PRIVATE|ReflectionProperty::IS_PROTECTED|ReflectionProperty::IS_PUBLIC
    ) {
>>>>>>> aa582666
        $this->parseObject();
    }

    public function getObject(): object
    {
        return $this->object;
    }

    public function getRules(): iterable
    {
        return $this->rules;
    }

    public function getAttributeValue(string $attribute): mixed
    {
        if ($this->dataSetProvided) {
            return $this->object->getAttributeValue($attribute);
        }

        return $this->getData()[$attribute] ?? null;
    }

    public function getData(): array
    {
        $cacheItem = $this->getCacheItem();
        if (isset($cacheItem['data'])) {
            return $cacheItem['data'];
        }

        if ($this->dataSetProvided) {
            $data = $this->object->getData();
        } else {
            $data = [];
            foreach ($this->reflectionProperties as $name => $property) {
                $data[$name] = $property->getValue($this->object);
            }
        }

        $this->updateCacheItem('data', $data);

        return $data;
    }

    // TODO: Use Generator to collect attributes
    private function parseObject(): void
    {
        $this->dataSetProvided = $this->object instanceof DataSetInterface;

        if (
            $this->hasCacheItem() &&
            $this->propertyVisibility === $this->getCacheItem()['propertyVisibility']
        ) {
            $this->rules = $this->getCacheItem()['rules'];
            $this->reflectionProperties = $this->getCacheItem()['reflectionProperties'] ?? [];

            return;
        }

        $this->rules = $this->parseRules();

        $this->updateCacheItem('rules', $this->rules);
        $this->updateCacheItem('propertyVisibility', $this->propertyVisibility);
        $this->deleteCacheItem('data');
    }

    private function parseRules(): iterable
    {
        $objectHasRules = $this->object instanceof RulesProviderInterface;
        $rules = $objectHasRules ? $this->object->getRules() : [];

        if ($this->dataSetProvided) {
            return $rules;
        }

        $reflection = new ReflectionObject($this->object);
        $reflectionProperties = [];

        foreach ($reflection->getProperties($this->propertyVisibility) as $property) {
            if (PHP_VERSION_ID < 80100) {
                $property->setAccessible(true);
            }

            $reflectionProperties[$property->getName()] = $property;

            if ($objectHasRules === true) {
                continue;
            }

            $attributes = $property->getAttributes(RuleInterface::class, ReflectionAttribute::IS_INSTANCEOF);
            foreach ($attributes as $attribute) {
                $rule = $attribute->newInstance();
                $rules[$property->getName()][] = $rule;

                if ($rule instanceof AttributeEventInterface) {
                    $rule->afterInitAttribute($this);
                }
            }
        }

        $this->reflectionProperties = $reflectionProperties;
        $this->updateCacheItem('reflectionProperties', $this->reflectionProperties);

        return $rules;
    }

    private function hasCacheItem(): bool
    {
        return isset(self::$cache[$this->cacheKey]);
    }

    #[ArrayShape([
        'rules' => 'iterable',
        'reflectionProperties' => 'array',
        'data' => 'array',
    ])]
    private function getCacheItem(): array
    {
        return self::$cache[$this->cacheKey];
    }

    private function updateCacheItem($key, $value): void
    {
        self::$cache[$this->cacheKey][$key] = $value;
    }

    private function deleteCacheItem(string $key): void
    {
        unset(self::$cache[$this->cacheKey][$key]);
    }
}<|MERGE_RESOLUTION|>--- conflicted
+++ resolved
@@ -24,10 +24,7 @@
 final class ObjectDataSet implements RulesProviderInterface, DataSetInterface
 {
     private bool $dataSetProvided;
-<<<<<<< HEAD
-=======
 
->>>>>>> aa582666
     /**
      * @var ReflectionProperty[] Used to avoid error "Typed property must not be accessed before initialization".
      */
@@ -47,16 +44,11 @@
 
     public function __construct(
         private object $object,
-<<<<<<< HEAD
         private int $propertyVisibility = ReflectionProperty::IS_PRIVATE |
         ReflectionProperty::IS_PROTECTED |
         ReflectionProperty::IS_PUBLIC,
     ) {
         $this->cacheKey = get_class($this->object);
-=======
-        private int $propertyVisibility = ReflectionProperty::IS_PRIVATE|ReflectionProperty::IS_PROTECTED|ReflectionProperty::IS_PUBLIC
-    ) {
->>>>>>> aa582666
         $this->parseObject();
     }
 
