--- conflicted
+++ resolved
@@ -13,11 +13,8 @@
 use Yiisoft\Validator\RuleInterface;
 use Yiisoft\Validator\RulesProviderInterface;
 
-<<<<<<< HEAD
+use function array_key_exists;
 use function get_class;
-=======
-use function array_key_exists;
->>>>>>> 623628ed
 
 /**
  * This data set makes use of attributes introduced in PHP 8. It simplifies rules configuration process, especially for
@@ -72,13 +69,7 @@
             return $this->object->getAttributeValue($attribute);
         }
 
-<<<<<<< HEAD
         return $this->getData()[$attribute] ?? null;
-=======
-        return $this->hasAttribute($attribute)
-            ? $this->reflectionProperties[$attribute]->getValue($this->object)
-            : null;
->>>>>>> 623628ed
     }
 
     public function hasAttribute(string $attribute): bool
@@ -136,12 +127,8 @@
         $objectHasRules = $this->object instanceof RulesProviderInterface;
         $rules = $objectHasRules ? $this->object->getRules() : [];
 
-<<<<<<< HEAD
-=======
-        $this->dataSetProvided = $this->object instanceof DataSetInterface;
         // Providing data set assumes object has its own attributes and rules getting logic. So further parsing of
         // Reflection properties and rules is intentionally skipped.
->>>>>>> 623628ed
         if ($this->dataSetProvided) {
             return $rules;
         }
