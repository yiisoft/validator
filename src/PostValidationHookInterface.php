<?php

declare(strict_types=1);

namespace Yiisoft\Validator;

/**
<<<<<<< HEAD
 * An optional interface for data set ({@see DataSetInterface}) to implement (used as a replacement). It provides
=======
 * An optional interface for data set ({@see DataSetInterface}) to implement. It provides
>>>>>>> 31c1ddb8
 * {@see processValidationResult()} method-based hook allowing to execute custom code after a validation {@see Result}
 * has been formed.
 */
interface PostValidationHookInterface extends DataSetInterface
{
    /**
     * Method-based hook allowing to execute custom code after a validation {@see Result} has been formed.
     *
     * @param Result $result A validation {@see Result} instance.
     *
     * @see https://github.com/yiisoft/form/blob/4b385ff44ee1a5f402471e7a1e6aafff31a391fb/src/FormModel.php#L202 for
     * usage in `FormModel`.
     */
    public function processValidationResult(Result $result): void;
}<|MERGE_RESOLUTION|>--- conflicted
+++ resolved
@@ -5,11 +5,7 @@
 namespace Yiisoft\Validator;
 
 /**
-<<<<<<< HEAD
- * An optional interface for data set ({@see DataSetInterface}) to implement (used as a replacement). It provides
-=======
  * An optional interface for data set ({@see DataSetInterface}) to implement. It provides
->>>>>>> 31c1ddb8
  * {@see processValidationResult()} method-based hook allowing to execute custom code after a validation {@see Result}
  * has been formed.
  */
