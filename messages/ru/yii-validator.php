<?php

declare(strict_types=1);

use Yiisoft\Validator\Rule\AtLeast;
use Yiisoft\Validator\Rule\BooleanValue;
use Yiisoft\Validator\Rule\Compare;
use Yiisoft\Validator\Rule\Count;
use Yiisoft\Validator\Rule\Each;
use Yiisoft\Validator\Rule\Email;
use Yiisoft\Validator\Rule\Equal;
use Yiisoft\Validator\Rule\GreaterThan;
use Yiisoft\Validator\Rule\GreaterThanOrEqual;
use Yiisoft\Validator\Rule\In;
use Yiisoft\Validator\Rule\Integer;
use Yiisoft\Validator\Rule\Ip;
use Yiisoft\Validator\Rule\Json;
use Yiisoft\Validator\Rule\Length;
use Yiisoft\Validator\Rule\LessThan;
use Yiisoft\Validator\Rule\LessThanOrEqual;
use Yiisoft\Validator\Rule\Nested;
use Yiisoft\Validator\Rule\NotEqual;
use Yiisoft\Validator\Rule\Number;
use Yiisoft\Validator\Rule\OneOf;
use Yiisoft\Validator\Rule\Regex;
use Yiisoft\Validator\Rule\Required;
use Yiisoft\Validator\Rule\Subset;
use Yiisoft\Validator\Rule\TrueValue;
use Yiisoft\Validator\Rule\Type\FloatType;
use Yiisoft\Validator\Rule\Type\IntegerType;
use Yiisoft\Validator\Rule\Type\StringType;
use Yiisoft\Validator\Rule\UniqueIterable;
use Yiisoft\Validator\Rule\Url;

return [
    // Used in single rule

    /** @see AtLeast */
    'At least {min, number} {min, plural, one{attribute} other{attributes}} from this list must be filled' => 'Как ' .
        'минимум {min, number}' .
        '{min, plural, one{атрибут} few{атрибута} many{атрибутов} other{атрибута}} из этого списка ' .
        '{min, plural, one{должен} few{должны} many{должны} other{должны}} быть ' .
        'заполнены: {attributes}.',
    /** @see BooleanValue */
    '{Attribute} must be either "{true}" or "{false}".' => '{Attribute} должно быть «{true}» или «{false}».',
    /** @see Count */
<<<<<<< HEAD
    '{Attribute} must be an array or implement \Countable interface.' => '{Attribute} должно быть массивом или объектом, реализующим интерфейс \Countable.',
    '{Attribute} must contain at least {min, number} {min, plural, one{item} other{items}}.' => '{Attribute} должно содержать как минимум {min, number} {min, plural, one{элемент} few{элемента} many{элементов} other{элементов}}.',
    '{Attribute} must contain at most {max, number} {max, plural, one{item} other{items}}.' => '{Attribute} должно содержать не более {max, number} {max, plural, one{элемента} few{элементов} many{элементов} other{элементов}}.',
    '{Attribute} must contain exactly {exactly, number} {exactly, plural, one{item} other{items}}.' => '{Attribute} должно содержать ровно {exactly, number} {exactly, plural, one{элемент} few{элемента} many{элементов} other{элементов}}.',
    /** @see Each */
    '{Attribute} must be array or iterable.' => '{Attribute} должно быть массивом или иметь псевдотип iterable.',
=======
    'This value must be an array or implement \Countable interface.' => 'Значение должно быть массивом или объектом, реализующим интерфейс \Countable.',
    'This value must contain at least {min, number} {min, plural, one{item} other{items}}.' => 'Значение должно содержать как минимум {min, number} {min, plural, one{элемент} few{элемента} many{элементов} other{элементов}}.',
    'This value must contain at most {max, number} {max, plural, one{item} other{items}}.' => 'Значение должно содержать не более {max, number} {max, plural, one{элемента} few{элементов} many{элементов} other{элементов}}.',
    'This value must contain exactly {exactly, number} {exactly, plural, one{item} other{items}}.' => 'Значение должно содержать ровно {exactly, number} {exactly, plural, one{элемент} few{элемента} many{элементов} other{элементов}}.',
    /**
     * @see Each
     * @see UniqueIterable
     */
    'Value must be array or iterable.' => 'Значение должно быть массивом или иметь псевдотип iterable.',
>>>>>>> 1927668e
    'Every iterable key must have an integer or a string type.' => 'Ключ должен иметь тип integer или string.',
    /** @see Email */
    '{Attribute} is not a valid email address.' => '{Attribute} не является правильным адресом электронной почты.',
    /** @see In */
    '{Attribute} is not in the list of acceptable values.' => '{Attribute} не в списке допустимых значений.',
    /** @see Ip */
<<<<<<< HEAD
    '{Attribute} must be a valid IP address.' => '{Attribute} должен быть правильным IP-адресом.',
    '{Attribute} must not be an IPv4 address.' => '{Attribute} не должен быть IPv4-адресом.',
    '{Attribute} must not be an IPv6 address.' => '{Attribute} не должен быть IPv6-адресом.',
    '{Attribute} contains wrong subnet mask.' => '{Attribute} содержит неверную маску подсети.',
    '{Attribute} must be an IP address with specified subnet.' => '{Attribute} должен быть IP адресом с подсетью.',
    '{Attribute} must not be a subnet.' => '{Attribute} не должно быть подсетью.',
    '{Attribute} is not in the allowed range.' => '{Attribute} не входит в список разрешенных диапазонов адресов.',
    /** @see Integer */
    '{Attribute} must be an integer.' => '{Attribute} должно быть целым числом.',
=======
    'Must be a valid IP address.' => 'Должно быть правильным IP-адресом.',
    'Must not be an IPv4 address.' => 'Не должно быть IPv4-адресом.',
    'Must not be an IPv6 address.' => 'Не должно быть IPv6-адресом.',
    'Contains wrong subnet mask.' => 'Содержит неверную маску подсети.',
    'Must be an IP address with specified subnet.' => 'Должно быть IP адресом с подсетью.',
    'Must not be a subnet.' => 'Не должно быть подсетью.',
    'Is not in the allowed range.' => 'Не входит в список разрешенных диапазонов адресов.',
    /**
     * @see IntegerType
     * @see Integer
     */
    'Value must be an integer.' => 'Значение должно быть целым числом.',
>>>>>>> 1927668e
    /** @see Json */
    '{Attribute} is not JSON.' => '{Attribute} не является строкой JSON.',
    /** @see Length */
    '{Attribute} must contain at least {min, number} {min, plural, one{character} other{characters}}.' => '{Attribute} должно содержать как минимум {min, number} {min, plural, one{символ} few{символа} many{символов} other{символов}}.',
    '{Attribute} must contain at most {max, number} {max, plural, one{character} other{characters}}.' => '{Attribute} должно содержать не более {max, number} {max, plural, one{символа} few{символов} many{символов} other{символов}}.',
    '{Attribute} must contain exactly {exactly, number} {exactly, plural, one{character} other{characters}}.' => '{Attribute} должно содержать ровно {exactly, number} {exactly, plural, one{символ} few{символа} many{символов} other{символов}}.',
    /** @see Nested */
    'Nested rule without rules can be used for objects only.' => 'Правило Nested без указания правил может использоваться только для объектов.',
    'An object data set data can only have an array type.' => 'Данные в объекте должны быть массивом.',
    'Property "{path}" is not found.' => 'Свойство «{path}» не найдено.',
    /** @see Number */
    '{Attribute} must be a number.' => '{Attribute} должно быть числом.',
    /** @see OneOf */
    'Exactly 1 attribute from this list must be filled: {attributes}.' => 'Ровно 1 атрибут из этого списка должен быть заполнен: {attributes}.',
    /** @see Regex */
    '{Attribute} is invalid.' => 'Значение неверно.',
    /** @see Required */
    '{Attribute} cannot be blank.' => '{Attribute} не может быть пустым.',
    '{Attribute} not passed.' => '{Attribute} не передано.',
    /** @see Subset */
    '{Attribute} must be iterable.' => '{Attribute} должно быть итерируемым.',
    '{Attribute} is not a subset of acceptable values.' => '{Attribute} не является подмножеством допустимых значений.',
    /** @see TrueValue */
    '{Attribute} must be "{true}".' => '{Attribute} должно быть «{true}».',
    /** @see Url */
    '{Attribute} is not a valid URL.' => '{Attribute} не является правильным URL.',

    // Used in multiple rules

    /**
     * @see AtLeast
     * @see Nested
     * @see OneOf
     */
    '{Attribute} must be an array or an object.' => '{Attribute} должно быть массивом или объектом.',
    /**
     * @see BooleanValue
     * @see TrueValue
     */
    'The allowed types are integer, float, string, boolean. {type} given.' => 'Разрешённые типы: integer, float, string, boolean. Передан {type}.',
    /**
     * @see Compare
     * @see Equal
     * @see GreaterThan
     * @see GreaterThanOrEqual
     * @see LessThan
     * @see LessThanOrEqual
     * @see NotEqual
     */
    'The allowed types are integer, float, string, boolean, null and object implementing \Stringable or \DateTimeInterface.' => 'Разрешённые типы: integer, float, string, boolean, null и объект, реализующий интерфейс \Stringable или \DateTimeInterface.',
    'The attribute value returned from a custom data set must have one of the following types: integer, float, string, boolean, null or an object implementing \Stringable interface or \DateTimeInterface.' => 'Значение, получаемое из пользовательского набора данных, должно иметь один из следующих типов: integer, float, string, bool, null или объект, реализующий интерфейс \Stringable или \DateTimeInterface.',
    '{Attribute} must be equal to "{targetValueOrAttribute}".' => '{Attribute} должно быть равно «{targetValueOrAttribute}».',
    '{Attribute} must be strictly equal to "{targetValueOrAttribute}".' => '{Attribute} должно быть строго равно «{targetValueOrAttribute}».',
    '{Attribute} must not be equal to "{targetValueOrAttribute}".' => '{Attribute} не должно быть равно «{targetValueOrAttribute}».',
    '{Attribute} must not be strictly equal to "{targetValueOrAttribute}".' => '{Attribute} не должно быть строго равно «{targetValueOrAttribute}».',
    '{Attribute} must be greater than "{targetValueOrAttribute}".' => '{Attribute} должно быть больше, чем «{targetValueOrAttribute}».',
    '{Attribute} must be greater than or equal to "{targetValueOrAttribute}".' => '{Attribute} должно быть больше или равно «{targetValueOrAttribute}».',
    '{Attribute} must be less than "{targetValueOrAttribute}".' => '{Attribute} должно быть меньше, чем «{targetValueOrAttribute}».',
    '{Attribute} must be less than or equal to "{targetValueOrAttribute}".' => '{Attribute} должно быть меньше или равно «{targetValueOrAttribute}».',
    /**
     * @see Email
     * @see Ip
     * @see Json
     * @see Length
     * @see Regex
     * @see StringType
     * @see Url
     */
    '{Attribute} must be a string.' => '{Attribute} должно быть строкой.',
    /**
     * @see Number
     * @see Integer
     */
    'The allowed types are integer, float and string.' => 'Разрешённые типы: integer, float и string.',
<<<<<<< HEAD
    '{Attribute} must be no less than {min}.' => '{Attribute} должно быть не меньше {min}.',
    '{Attribute} must be no greater than {max}.' => '{Attribute} должно быть не больше {max}.',
=======
    'Value must be no less than {min}.' => 'Значение должно быть не меньше {min}.',
    'Value must be no greater than {max}.' => 'Значение должно быть не больше {max}.',
>>>>>>> 1927668e

    /**
     * @see \Yiisoft\Validator\Rule\Date\Date
     * @see \Yiisoft\Validator\Rule\Date\DateTime
     * @see \Yiisoft\Validator\Rule\Date\Time
     */
<<<<<<< HEAD
    '{Attribute} must be no early than {limit}.' => '{Attribute} должно быть не ранее {limit}.',
    '{Attribute} must be no late than {limit}.' => '{Attribute} должно быть не позднее {limit}.',
=======
    'The value must be no early than {limit}.' => 'Значение должно быть не ранее {limit}.',
    'The value must be no late than {limit}.' => 'Значение должно быть не позднее {limit}.',
>>>>>>> 1927668e

    /**
     * @see \Yiisoft\Validator\Rule\Date\Date
     * @see \Yiisoft\Validator\Rule\Date\DateTime
     */
    'Invalid date value.' => 'Некорректное значение даты.',

    /**
     * @see \Yiisoft\Validator\Rule\Date\Time
     */
    'Invalid time value.' => 'Некорректное значение времени.',
<<<<<<< HEAD
=======

    /** @see UniqueIterable */
    'The allowed types for iterable\'s item values are integer, float, string, boolean, null and object implementing \Stringable or \DateTimeInterface.' => 'Разрешённые типы для значений элементов списка: integer, float, string, boolean, null и объект, реализующий интерфейс \Stringable или \DateTimeInterface.',
    'All iterable items must have the same type.' => 'Все элементы списка должны иметь одинаковый тип.',
    'Every iterable\'s item must be unique.' => 'Каждый элемент списка должен быть уникален.',

    /** @see BooleanType */
    'Value must be a boolean.' => 'Значение должно быть булевым.',
    /** @see FloatType */
    'Value must be a float.' => 'Значение должно быть вещественным числом.',
    /** @see AnyRule */
    'At least one of the inner rules must pass the validation.' => 'Как минимум одно из внутренних правил должно пройти валидацию',
>>>>>>> 1927668e
];<|MERGE_RESOLUTION|>--- conflicted
+++ resolved
@@ -44,31 +44,18 @@
     /** @see BooleanValue */
     '{Attribute} must be either "{true}" or "{false}".' => '{Attribute} должно быть «{true}» или «{false}».',
     /** @see Count */
-<<<<<<< HEAD
     '{Attribute} must be an array or implement \Countable interface.' => '{Attribute} должно быть массивом или объектом, реализующим интерфейс \Countable.',
     '{Attribute} must contain at least {min, number} {min, plural, one{item} other{items}}.' => '{Attribute} должно содержать как минимум {min, number} {min, plural, one{элемент} few{элемента} many{элементов} other{элементов}}.',
     '{Attribute} must contain at most {max, number} {max, plural, one{item} other{items}}.' => '{Attribute} должно содержать не более {max, number} {max, plural, one{элемента} few{элементов} many{элементов} other{элементов}}.',
     '{Attribute} must contain exactly {exactly, number} {exactly, plural, one{item} other{items}}.' => '{Attribute} должно содержать ровно {exactly, number} {exactly, plural, one{элемент} few{элемента} many{элементов} other{элементов}}.',
     /** @see Each */
     '{Attribute} must be array or iterable.' => '{Attribute} должно быть массивом или иметь псевдотип iterable.',
-=======
-    'This value must be an array or implement \Countable interface.' => 'Значение должно быть массивом или объектом, реализующим интерфейс \Countable.',
-    'This value must contain at least {min, number} {min, plural, one{item} other{items}}.' => 'Значение должно содержать как минимум {min, number} {min, plural, one{элемент} few{элемента} many{элементов} other{элементов}}.',
-    'This value must contain at most {max, number} {max, plural, one{item} other{items}}.' => 'Значение должно содержать не более {max, number} {max, plural, one{элемента} few{элементов} many{элементов} other{элементов}}.',
-    'This value must contain exactly {exactly, number} {exactly, plural, one{item} other{items}}.' => 'Значение должно содержать ровно {exactly, number} {exactly, plural, one{элемент} few{элемента} many{элементов} other{элементов}}.',
-    /**
-     * @see Each
-     * @see UniqueIterable
-     */
-    'Value must be array or iterable.' => 'Значение должно быть массивом или иметь псевдотип iterable.',
->>>>>>> 1927668e
     'Every iterable key must have an integer or a string type.' => 'Ключ должен иметь тип integer или string.',
     /** @see Email */
     '{Attribute} is not a valid email address.' => '{Attribute} не является правильным адресом электронной почты.',
     /** @see In */
     '{Attribute} is not in the list of acceptable values.' => '{Attribute} не в списке допустимых значений.',
     /** @see Ip */
-<<<<<<< HEAD
     '{Attribute} must be a valid IP address.' => '{Attribute} должен быть правильным IP-адресом.',
     '{Attribute} must not be an IPv4 address.' => '{Attribute} не должен быть IPv4-адресом.',
     '{Attribute} must not be an IPv6 address.' => '{Attribute} не должен быть IPv6-адресом.',
@@ -78,20 +65,6 @@
     '{Attribute} is not in the allowed range.' => '{Attribute} не входит в список разрешенных диапазонов адресов.',
     /** @see Integer */
     '{Attribute} must be an integer.' => '{Attribute} должно быть целым числом.',
-=======
-    'Must be a valid IP address.' => 'Должно быть правильным IP-адресом.',
-    'Must not be an IPv4 address.' => 'Не должно быть IPv4-адресом.',
-    'Must not be an IPv6 address.' => 'Не должно быть IPv6-адресом.',
-    'Contains wrong subnet mask.' => 'Содержит неверную маску подсети.',
-    'Must be an IP address with specified subnet.' => 'Должно быть IP адресом с подсетью.',
-    'Must not be a subnet.' => 'Не должно быть подсетью.',
-    'Is not in the allowed range.' => 'Не входит в список разрешенных диапазонов адресов.',
-    /**
-     * @see IntegerType
-     * @see Integer
-     */
-    'Value must be an integer.' => 'Значение должно быть целым числом.',
->>>>>>> 1927668e
     /** @see Json */
     '{Attribute} is not JSON.' => '{Attribute} не является строкой JSON.',
     /** @see Length */
@@ -166,26 +139,16 @@
      * @see Integer
      */
     'The allowed types are integer, float and string.' => 'Разрешённые типы: integer, float и string.',
-<<<<<<< HEAD
     '{Attribute} must be no less than {min}.' => '{Attribute} должно быть не меньше {min}.',
     '{Attribute} must be no greater than {max}.' => '{Attribute} должно быть не больше {max}.',
-=======
-    'Value must be no less than {min}.' => 'Значение должно быть не меньше {min}.',
-    'Value must be no greater than {max}.' => 'Значение должно быть не больше {max}.',
->>>>>>> 1927668e
 
     /**
      * @see \Yiisoft\Validator\Rule\Date\Date
      * @see \Yiisoft\Validator\Rule\Date\DateTime
      * @see \Yiisoft\Validator\Rule\Date\Time
      */
-<<<<<<< HEAD
     '{Attribute} must be no early than {limit}.' => '{Attribute} должно быть не ранее {limit}.',
     '{Attribute} must be no late than {limit}.' => '{Attribute} должно быть не позднее {limit}.',
-=======
-    'The value must be no early than {limit}.' => 'Значение должно быть не ранее {limit}.',
-    'The value must be no late than {limit}.' => 'Значение должно быть не позднее {limit}.',
->>>>>>> 1927668e
 
     /**
      * @see \Yiisoft\Validator\Rule\Date\Date
@@ -197,8 +160,6 @@
      * @see \Yiisoft\Validator\Rule\Date\Time
      */
     'Invalid time value.' => 'Некорректное значение времени.',
-<<<<<<< HEAD
-=======
 
     /** @see UniqueIterable */
     'The allowed types for iterable\'s item values are integer, float, string, boolean, null and object implementing \Stringable or \DateTimeInterface.' => 'Разрешённые типы для значений элементов списка: integer, float, string, boolean, null и объект, реализующий интерфейс \Stringable или \DateTimeInterface.',
@@ -211,5 +172,4 @@
     'Value must be a float.' => 'Значение должно быть вещественным числом.',
     /** @see AnyRule */
     'At least one of the inner rules must pass the validation.' => 'Как минимум одно из внутренних правил должно пройти валидацию',
->>>>>>> 1927668e
 ];