{
    "source": {
        "directories": [
            "src"
        ]
    },
    "logs": {
        "text": "php:\/\/stderr",
        "stryker": {
            "report": "master"
        }
    },
    "mutators": {
        "@default": true,
        "global-ignoreSourceCodeByRegex": [
            ".*bool \\$useCache = true.*"
        ],
        "LogicalAndSingleSubExprNegation": {
            "ignoreSourceCodeByRegex": [
                ".*if \\(\\$enableIdn .*"
            ]
        },
<<<<<<< HEAD
        "IfNegation": {
            "ignoreSourceCodeByRegex": [
                ".*if \\(function_exists\\('json_validate'\\).*"
=======
        "FalseValue": {
            "ignore": [
                "Yiisoft\\Validator\\EmptyCondition\\NeverEmpty::__invoke",
                "Yiisoft\\Validator\\EmptyCondition\\WhenNull::__invoke"
>>>>>>> 1d7e1674
            ]
        }
    }
}<|MERGE_RESOLUTION|>--- conflicted
+++ resolved
@@ -20,16 +20,15 @@
                 ".*if \\(\\$enableIdn .*"
             ]
         },
-<<<<<<< HEAD
         "IfNegation": {
             "ignoreSourceCodeByRegex": [
                 ".*if \\(function_exists\\('json_validate'\\).*"
-=======
+            ]
+        },
         "FalseValue": {
             "ignore": [
                 "Yiisoft\\Validator\\EmptyCondition\\NeverEmpty::__invoke",
                 "Yiisoft\\Validator\\EmptyCondition\\WhenNull::__invoke"
->>>>>>> 1d7e1674
             ]
         }
     }
