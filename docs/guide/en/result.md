# Result

The validation result is an object containing of errors occurred during validation.

## Is validation successful?

To just check the status of validation (whether a data is valid as a whole), use the following `Result` API call:

```php
use Yiisoft\Validator\Result;

/** @var Result */
$result->isValid();
```

It can be narrowed down to a specific attribute:

```php
use Yiisoft\Validator\Result;

/** @var Result */
$result->isAttributeValid('name');
```

## Errors

Most of the time telling only the status of validation is not enough. There are multiple methods to get detailed errors
list with their data from the result. The difference between them is in the grouping, filtering, and representation of every
error. Choose one to fit your needs depending on the situation.

### Flat list of error messages

One of the simplest cases is getting a flat list of all error messages. Use the following `Result` API call:


```php
use Yiisoft\Validator\Result;

/** @var Result */
$result->getErrorMessages();
```

An example of output with `age` and `email` attributes:

```php
[
    'Value must be no less than 21.',
    'This value is not a valid email address.',
    'A custom error message.',
];
```

It's easy to display and iterate, however, with a bigger amount of attributes and depending on a message, it can be
problematic to understand which attribute an error belongs to.

#### Error messages not bound to a specific attribute

Sometimes error messages are not related to a specific attribute. It can happen during the validation of
multiple attributes depending on each other for example. Use the following `Result` API call:

```php
$result->getCommonErrorMessages();
```

The output for example above:

```php
[
    'A custom error message.',
];
```

#### Filtering by a specific attribute

This list can be also filtered by a specific attribute. Only top-level attributes are supported.

```php
$result->getAttributeErrorMessages('email');
```

The output for example above:

```php
[
    'This value is not a valid email address.',
];
```

### Error messages indexed by attribute

To group error messages by attribute, use the following `Result` API call:

```php
use Yiisoft\Validator\Result;

/** @var Result */
$result->getErrorMessagesIndexedByAttribute();
```

An example of output:

```php
[
    'name' => [
        'Value cannot be blank.',
        'This value must contain at least 4 characters.',
    ],
    'email' => ['This value is not a valid email address.'],
    // Error messages not bound to specific attribute are grouped under empty string key.
    '' => ['A custom error message.'],
];
```

Note that the result is always a 2-dimensional array with attribute names as keys at the first nesting level. This means
that further nesting of attributes is not supported (but could be achieved
by using [`getErrorMessagesIndexedByPath()`](#error-messages-indexed-by-path)).
Returning to the previous example, when `name` and `email` belong to a `user` attribute, the output will be:

```php
[
    'user' => [
        'Value cannot be blank.',
        'This value must contain at least 4 characters.',
        'This value is not a valid email address.'
    ],
    // Error messages not bound to specific attribute are grouped under empty string key.
    '' => ['A custom error message.'],
];
```

Also keep in mind that attribute names must be strings, even when used with `Each`:

```php
$rule = new Each([new Number(min: 21)]),
```

<<<<<<< HEAD
With input containing non-string keys for top level attributes, for example, `[21, 22, 23, 20]`, InvalidArgumentException` will be thrown.
=======
With input containing non-string keys for top level attributes, for example, `[21, 22, 23, 20]`,
`InvalidArgumentException` will be thrown.
>>>>>>> 1927668e

Even array `['1' => 21, '2' => 22, '3' => 23, '4' => 20]` will cause an error, because PHP [will cast keys to the int type].

But if given array with string keys `['1a' => 21, '2b' => 22, '3c' => 23, '4d' => 20]`, the output will be:

```php
[
    '4d' => [
        0 => 'Value must be no less than 21.'
    ]
]
```

### Error messages indexed by path

This is probably the most advanced representation offered by built-in methods. The grouping is done by path - a
concatenated attribute sequence showing the location of errored value within a data structure. A separator is customizable,
dot notation is set as the default one. Use the following `Result` API call:

```php
use Yiisoft\Validator\Result;

/** @var Result */
$result->getErrorMessagesIndexedByPath();
```

An example of output:

```php
[
    'user.firstName' => ['Value cannot be blank.'],
    'user.lastName' => ['This value must contain at least 4 characters.'],
    'email' => ['This value is not a valid email address.'],
    // Error messages not bound to specific attribute are grouped under empty string key.
    '' => ['A custom error message.'],
];
```

A path can contain integer elements too (when using the `Each` rule for example):

```php
[
    'charts.0.points.0.coordinates.y' => ['Value must be no greater than 10.'],
];
```

#### Resolving special characters collision in attribute names

When the attribute name in the error messages list contains a path separator (dot `.` by default),
it is automatically escaped using a backslash (`\`):

```php
[
    'country\.code' => ['Value cannot be blank.'],
],
```

In case of using a single attribute per rule set, any additional modifications of attribute names in the rules
configuration are not required, so they must stay as is:

```php
use Yiisoft\Validator\Rule\In;
use Yiisoft\Validator\Rule\Required;

$rules = [
    'country.code' => [
        new Required();
        new In(['ru', 'en'], skipOnError: true),
    ],
];
```

However, when using the `Nested` rule with multiple attributes per rule set, special characters need to be escaped with
a backslash (`\`) for value paths to be correct and to be possible to reverse them back from string to individual
items. See the [Using keys containing separator / shortcut] section for more details.

This can be used as an alternative to using a custom separator.

#### Filtering by a specific attribute

This list can be also filtered by a specific attribute. Only top-level attributes are supported.

```php
use Yiisoft\Validator\Result;

/** @var Result */
$result->getAttributeErrorMessagesIndexedByPath('user');
```

The output for example above:

```php
[
    'firstName' => ['Value cannot be blank.'],
    'lastName' => ['This value must contain at least 4 characters.'],
];
```

## Error objects list

When even these representations are not enough, an initial unmodified list of error objects can be accessed via
this method:

```php
use Yiisoft\Validator\Result;

/** @var Result */
$result->getErrors();
```

Each error stores the following data:

- Message. Either a simple message like `This value is wrong.` or a template with placeholders enclosed in curly braces
  (`{}`), for example: `Value must be no less than {min}.`. The actual formatting is done in `Validator` depending on
  the configured translator.
- Template parameters for substitution during formatting, for example: `['min' => 7]`.
- A path to a value within a checked data structure, for example: `['user', 'name', 'firstName']`.

### An example of an application

What this can be useful for? For example, to build a nested tree of error messages indexed by attribute names:

```php
[
    'user' => [
        'name' => [
            'firstName' => ['Value cannot be blank.'],
            'lastName' => ['This value must contain at least 4 characters.'],
        ],
    ],
    'email' => ['This value is not a valid email address.'],    
];
```

It's intentionally not provided out of the box due to the complexity of iteration. However, this can be useful for dumping
as JSON and storing in logs for example.

Debugging original error objects is also more convenient.

### Filtering by a specific attribute

This list can be also filtered by a specific attribute. Only top-level attributes are supported.

```php
use Yiisoft\Validator\Result;

/** @var Result */
$result->getAttributeErrors('email');
```

[Using keys containing separator / shortcut]: built-in-rules-nested.md#using-keys-containing-separator--shortcut
<<<<<<< HEAD
[will cast keys to the int type]: https://www.php.net/manual/en/language.oop5.properties.php#language.oop5.properties.readonly-properties
=======
[will cast keys to the int type]: https://www.php.net/manual/en/language.types.array.php
>>>>>>> 1927668e
<|MERGE_RESOLUTION|>--- conflicted
+++ resolved
@@ -134,12 +134,8 @@
 $rule = new Each([new Number(min: 21)]),
 ```
 
-<<<<<<< HEAD
-With input containing non-string keys for top level attributes, for example, `[21, 22, 23, 20]`, InvalidArgumentException` will be thrown.
-=======
 With input containing non-string keys for top level attributes, for example, `[21, 22, 23, 20]`,
 `InvalidArgumentException` will be thrown.
->>>>>>> 1927668e
 
 Even array `['1' => 21, '2' => 22, '3' => 23, '4' => 20]` will cause an error, because PHP [will cast keys to the int type].
 
@@ -291,8 +287,4 @@
 ```
 
 [Using keys containing separator / shortcut]: built-in-rules-nested.md#using-keys-containing-separator--shortcut
-<<<<<<< HEAD
-[will cast keys to the int type]: https://www.php.net/manual/en/language.oop5.properties.php#language.oop5.properties.readonly-properties
-=======
-[will cast keys to the int type]: https://www.php.net/manual/en/language.types.array.php
->>>>>>> 1927668e
+[will cast keys to the int type]: https://www.php.net/manual/en/language.oop5.properties.php#language.oop5.properties.readonly-properties