# `Nested` - validation of nested and related data

## Basic usage (one-to-one relation)

In many cases there is a need to validate related data in addition to the current entity / model.
There is a `Nested` rule for this purpose. 

```php
use Yiisoft\Validator\Rule\HasLength;
use Yiisoft\Validator\Rule\Nested;
use Yiisoft\Validator\Rule\Number;
use Yiisoft\Validator\Rule\Required;
use Yiisoft\Validator\Validator;

$data = ['author' => ['name' => 'John', 'age' => '17']];
$rule = new Nested([
    'title' => [new Required()],
    'author' => new Nested([
        'name' => [new HasLength(min: 3)],
        'age' => [new Number(min: 18)],
    ]),
]);
$errors = (new Validator())->validate($data, $rule)->getErrorMessagesIndexedByPath();
```

The output of `$errors` will be:

```php
[
    'title' => ['Value cannot be blank.'], 
    'author.age' => ['Value must be no less than 18.'],
];
```
In this example, an additional instance of the `Nested` rule is used for each relation. Other types of configuration
are possible, they are described below.

Other representations of the error list are covered in the [Result] section. 

## Configuration options

### Dot notation

Dot notation can be used as an alternative method of configuration. In this case, the above example is represented as
follows:

```php
use Yiisoft\Validator\Rule\HasLength;
use Yiisoft\Validator\Rule\Nested;
use Yiisoft\Validator\Rule\Number;
use Yiisoft\Validator\Rule\Required;

$rule = new Nested([
    'title' => [new Required()],
    'author.name' => [new HasLength(min: 3)],
    'author.age' => [new Number(min: 18)],
]);
```

It's also possible to combine both approaches:

```php
use Yiisoft\Validator\Rule\HasLength;
use Yiisoft\Validator\Rule\Nested;
use Yiisoft\Validator\Rule\Number;
use Yiisoft\Validator\Rule\Required;

$data = ['author' => ['name' => 'Alexey', 'age' => '31']];
$rule = new Nested([
    'content' => new Nested([
        'title' => [new Required()],
        'description' => [new Required()],
    ]),
    'author.name' => [new HasLength(min: 3)],
    'author.age' => [new Number(min: 18)],
]);
```

### Omitting code

Some code parts can be omitted for brevity.

#### Inner `Nested` instances

Inner `Nested` instances can be omitted, but only for nesting levels no greater than 2:

```php
use Yiisoft\Validator\Rule\HasLength;
use Yiisoft\Validator\Rule\Nested;

$rule = new Nested([
    'author' => [
        'name' => [new HasLength(min: 1)],
    ],
]);
```

This will not work:

```php
use Yiisoft\Validator\Rule\HasLength;
use Yiisoft\Validator\Rule\Nested;

$rule = new Nested([
    'author' => [
        'name' => [
            'surname' => [new HasLength(min: 1)],
        ],
    ],
]);
```

This limitation is planned to be removed in the future. In order for this example to work, it needs to be rewritten
to be wrapped with another `Nested` instance or using the short syntax shown above.

#### Inner arrays for single rules

Inner arrays for single rules can be omitted regardless of nesting level:

```php
use Yiisoft\Validator\Rule\HasLength;
use Yiisoft\Validator\Rule\Nested;

$rule = new Nested([
    'author' => [
        'name' => [
            'surname' => new HasLength(min: 1),
        ],
    ],
]);
```

## Advanced usage

### One-to-many and many-to-many relations

The example in the [Basic usage] section shows how to work with one-to-one relations only, when the `Nested` rule is
sufficient for referencing relations. But it can be combined with other complex rules, such as `Each`, to validate
one-to-many and many-to-many relations as well:

```php
use Yiisoft\Validator\Rule\Count;
use Yiisoft\Validator\Rule\Each;
use Yiisoft\Validator\Rule\Nested;
use Yiisoft\Validator\Rule\Number;
use Yiisoft\Validator\Validator;

$data = [
    'charts' => [
        [
            'points' => [
                ['coordinates' => ['x' => -11, 'y' => 11], 'rgb' => [-1, 256, 0]],
                ['coordinates' => ['x' => -12, 'y' => 12], 'rgb' => [0, -2, 257]]
            ],
        ],
        [
            'points' => [
                ['coordinates' => ['x' => -1, 'y' => 1], 'rgb' => [0, 0, 0]],
                ['coordinates' => ['x' => -2, 'y' => 2], 'rgb' => [255, 255, 255]],
            ],
        ],
        [
            'points' => [
                ['coordinates' => ['x' => -13, 'y' => 13], 'rgb' => [-3, 258, 0]],
                ['coordinates' => ['x' => -14, 'y' => 14], 'rgb' => [0, -4, 259]],
            ],
        ],
    ],
];
$rule = new Nested([
    'charts' => new Each([
        new Nested([
            'points' => new Each([
                new Nested([
                    'coordinates' => new Nested([
                        'x' => [new Number(min: -10, max: 10)],
                        'y' => [new Number(min: -10, max: 10)],
                    ]),
                    'rgb' => new Each([
                        new Count(exactly: 3),
                        new Number(min: 0, max: 255),
                    ]),
                ]),
            ]),
        ]),
    ]),
]);
$result = (new Validator())->validate($data, $rule);
$errors = $result->getErrorMessagesIndexedByPath();
```

The contents of the errors will be:

```php
$errors = [
    'charts.0.points.0.coordinates.x' => ['Value must be no less than -10.'],
    // ...
    'charts.0.points.0.rgb.0' => ['Value must be no less than 0. -1 given.'],
    // ...
];
```

### Using `*` shortcut

A `*` shortcut can be used to simplify `Nested` and `Each` combinations:

```php
use Yiisoft\Validator\Rule\Count;
use Yiisoft\Validator\Rule\Nested;
use Yiisoft\Validator\Rule\Number;

$rule = new Nested([
    'charts.*.points.*.coordinates.x' => [new Number(min: -10, max: 10)],
    'charts.*.points.*.coordinates.y' => [new Number(min: -10, max: 10)],
    'charts.*.points.*.rgb' => [
        new Count(exactly: 3),
        new Number(min: 0, max: 255),
    ],
]);
```

With additional grouping, it can also be rewritten like this:

```php
use Yiisoft\Validator\Rule\Count;
use Yiisoft\Validator\Rule\Nested;
use Yiisoft\Validator\Rule\Number;

$rule = new Nested([
    'charts.*.points.*.coordinates' => new Nested([
        'x' => [new Number(min: -10, max: 10)],
        'y' => [new Number(min: -10, max: 10)],
    ]),
    'charts.*.points.*.rgb' => [
        new Count(exactly: 3),
        new Number(min: 0, max: 255),
    ],
]);
```

This is less verbose, but the downside of this approach is that you can't additionally configure dynamically generated
`Nested` and `Each` pairs. If you need to do this, use the explicit form of configuration (see the example provided in 
[Basic usage] section).

### Using PHP attributes

Rules and relations can be declared via DTO with PHP attributes: 

```php
use Yiisoft\Validator\Rule\Count;
use Yiisoft\Validator\Rule\Each;
use Yiisoft\Validator\Rule\Nested;
use Yiisoft\Validator\Rule\Number;

final class ChartSet
{
    public function __construct(
        #[Each([new Nested(Chart::class)])]
        private array $charts,
    ) {
    }
}

final class Chart
{
    public function __construct(
        #[Each([new Nested(Point::class)])]
        private array $points,
    ) {
    }
}

final class Point
{
    public function __construct(
        #[Nested(Coordinates::class)]
        private Coordinates $coordinates,
        #[Count(exactly: 3)]
        #[Each([new Number(min: 0, max: 255)])]
        private array $rgb,
    ) {
    }
}

final class Coordinates
{
    public function __construct(
        #[Number(min: -10, max: 10)]
        private int $x,
        #[Number(min: -10, max: 10)]
        private int $y,
    ) {
    }
}
```

With the data in the associative array from the previous examples, we can use the class just to fetch the rules:

```php
$data = [
    'charts' => [
        [
            'points' => [
                ['coordinates' => ['x' => -11, 'y' => 11], 'rgb' => [-1, 256, 0]],
                ['coordinates' => ['x' => -12, 'y' => 12], 'rgb' => [0, -2, 257]]
            ],
        ],
        [
            'points' => [
                ['coordinates' => ['x' => -1, 'y' => 1], 'rgb' => [0, 0, 0]],
                ['coordinates' => ['x' => -2, 'y' => 2], 'rgb' => [255, 255, 255]],
            ],
        ],
        [
            'points' => [
                ['coordinates' => ['x' => -13, 'y' => 13], 'rgb' => [-3, 258, 0]],
                ['coordinates' => ['x' => -14, 'y' => 14], 'rgb' => [0, -4, 259]],
            ],
        ],
    ],
];
$result = $validator->validate($data, ChartSet::class);
```

Or provide data along with rules in the same objects:

```php
$chartSet = new ChartSet(
    charts: [
        new Chart(
            points: [
                new Point(
                    coordinates: new Coordinates(x: -11, y: 11),
                    rgb: [-1, 256, 0],
                ),
                new Point(
                    coordinates: new Coordinates(x: -12, y: 12),
                    rgb: [0, -2, 257],
                ),
            ],       
        ),
        new Chart(
            points: [
                new Point(
                    coordinates: new Coordinates(x: -1, y: 1),
                    rgb: [0, 0, 0],
                ),
                new Point(
                    coordinates: new Coordinates(x: -2, y: 2),
                    rgb: [255, 255, 255],
                ),
            ],       
        ),
        new Chart(
            points: [
                new Point(
                    coordinates: new Coordinates(x: -13, y: 13),
                    rgb: [-3, 258, 0],
                ),
                new Point(
                    coordinates: new Coordinates(x: -14, y: 14),
                    rgb: [0, -4, 259],
                ),
            ],       
        ),
    ],
);
$result = $validator->validate($chartSet); // Note `$rules` argument is `null` here.
$errors = $result->getErrorMessagesIndexedByPath();
```

- For more information about the different ways to configure rules via PHP attributes, see [Configuring rules via PHP
attributes] section. 
- For more information about possible data / rules combinations passed for validation, refer to the [Using validator] 
section. 

### Using keys containing separator / shortcut

<<<<<<< HEAD
If a key contains the separator (`.`), it must be escaped with backslash (`\`) in the rule config to work correctly.
So escaping is not needed in the input data. Here is an example with 2 nested keys named `author.data` and
`name.surname`:
=======
If a key contains the attributes separator (`.`) or `Each` shortcut (`*`), it must be escaped with backslash (`\`) in 
rule config in order to work correctly. Thus, in the input data escaping is not needed. Here is an example with 2 nested 
keys named `author.data` and `name.surname`:
>>>>>>> 0c12e3d6

```php
use Yiisoft\Validator\Rule\HasLength;
use Yiisoft\Validator\Rule\Nested;

$rule = new Nested([
    'author\.data.name\.surname' => [
        new HasLength(min: 3),
    ],
]);
$data = [
    'author.data' => [
        'name.surname' => 'Dmitry',
    ],
];
```

Note that escaping is still required when using multiple nested rules for configuration:

```php
use Yiisoft\Validator\Rule\HasLength;
use Yiisoft\Validator\Rule\Nested;

$rule = new Nested([
    'author\.data' => new Nested([
        'name\.surname' => [
            new HasLength(min: 3),
        ],
    ]),
]);
$data = [
    'author.data' => [
        'name.surname' => 'Dmitriy',
    ],
];
```

<<<<<<< HEAD
The same is true for the `Each` shortcut:
=======
The example with the `Each` shortcut (`*`):
>>>>>>> 0c12e3d6

```php
use Yiisoft\Validator\Rule\Nested;

$rule = new Nested([
    'charts\.list.*.points\*list.*.coordinates\.data.x' => [
        // ...
    ],
    'charts\.list.*.points\*list.*.coordinates\.data.y' => [
        // ...
    ],
    'charts\.list.*.points\*list.*.rgb' => [
        // ...
    ],
]);
$data = [
    'charts.list' => [
        [
            'points*list' => [
                [
                    'coordinates.data' => ['x' => -11, 'y' => 11], 'rgb' => [-1, 256, 0],
                ],
            ],
        ],
    ],
];
```

[Result]: result.md
[Basic usage]: #basic-usage-one-to-one-relation
[Configuring rules via PHP attributes]: configuring-rules-via-php-attributes.md
[Using validator]: using-validator.md<|MERGE_RESOLUTION|>--- conflicted
+++ resolved
@@ -375,15 +375,9 @@
 
 ### Using keys containing separator / shortcut
 
-<<<<<<< HEAD
-If a key contains the separator (`.`), it must be escaped with backslash (`\`) in the rule config to work correctly.
-So escaping is not needed in the input data. Here is an example with 2 nested keys named `author.data` and
-`name.surname`:
-=======
-If a key contains the attributes separator (`.`) or `Each` shortcut (`*`), it must be escaped with backslash (`\`) in 
-rule config in order to work correctly. Thus, in the input data escaping is not needed. Here is an example with 2 nested 
+If a key contains the separator (`.`), or `Each` shortcut (`*`), it must be escaped with backslash (`\`) in
+the rule config to work correctly. So escaping is not needed in the input data. Here is an example with 2 nested
 keys named `author.data` and `name.surname`:
->>>>>>> 0c12e3d6
 
 ```php
 use Yiisoft\Validator\Rule\HasLength;
@@ -421,11 +415,7 @@
 ];
 ```
 
-<<<<<<< HEAD
-The same is true for the `Each` shortcut:
-=======
 The example with the `Each` shortcut (`*`):
->>>>>>> 0c12e3d6
 
 ```php
 use Yiisoft\Validator\Rule\Nested;
