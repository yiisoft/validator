# Configuring rules using PHP attributes

The [Attributes] feature introduced in PHP 8 allowed to add an alternative way of configuring rules to this package.
If entities/models with their relations are represented as [DTO] classes, attributes make it possible to use such classes 
to provide rules. The rules are defined near the properties themselves, which some may find more convenient in terms
of perception.

## Configuring for a single entity / model

Given a single `User` entity / model:

```php
use Yiisoft\Validator\Rule\HasLength;
use Yiisoft\Validator\Rule\Number;
use Yiisoft\Validator\Rule\Required;

[
    'name' => [
        new Required(),
        new HasLength(min: 1, max: 50),
    ],
    'age' => [
        new Number(integerOnly: true, min: 18, max: 100),
    ],
]
```

the PHP attributes equivalent will be:

```php
use JetBrains\PhpStorm\Deprecated;
use Yiisoft\Validator\Rule\HasLength;
use Yiisoft\Validator\Rule\Number;
use Yiisoft\Validator\Rule\Required;

final class User
{
    public function __construct(
        // Multiple attributes.
        #[Required]
        #[HasLength(min: 1, max: 50)]
        // Can be combined with other attributes not related with rules.
        #[Deprecated]
        private readonly string $name,
        // Single attribute.
        #[Number(integerOnly: true, min: 18, max: 100)]
        private readonly int $age,
    ) {
    }
}
```

This example uses the [constructor property promotion] feature, also introduced in PHP 8, but attributes can also
be used with regular properties:

```php
use Yiisoft\Validator\Rule\HasLength;
use Yiisoft\Validator\Rule\Number;
use Yiisoft\Validator\Rule\Required;

final class User
{
    // Multiple attributes.
    #[Required]
    #[HasLength(min: 1, max: 50)]
    public readonly string $name;

    // Single attribute.
    #[Number(integerOnly: true, min: 18, max: 100)]
    public readonly int $age;
}
```

> **Note:** [readonly properties] are supported only starting from PHP 8.1.

## Configuring for multiple entities / models with relations

Given an example of rule set for a blog post configured using arrays only:

```php
use Yiisoft\Validator\Rule\Each;
use Yiisoft\Validator\Rule\HasLength;
use Yiisoft\Validator\Rule\Nested;
use Yiisoft\Validator\Rule\Number;
use Yiisoft\Validator\Rule\Required;
use Yiisoft\Validator\Rule\Url;

[
    new Nested([
        'title' => [
            new HasLength(min:1, max: 255),
        ],
        // One-to-one relation.
        'author' => new Nested([
            'name' => [
                new Required(),
                new HasLength(min: 1, max: 50),
            ],
            'age' => [
                new Number(integerOnly: true , min: 18, max: 100),
            ],
        ]),
        // One-to-many relation.
        'files' => new Each([
            new Nested([
                'url' => [new Url()],
            ]),
        ]),
    ]),
];
```

it can be applied to such DTO classes to achieve the same effect:

```php
use Yiisoft\Validator\Rule\Each;
use Yiisoft\Validator\Rule\HasLength;
use Yiisoft\Validator\Rule\Nested;
use Yiisoft\Validator\Rule\Number;
use Yiisoft\Validator\Rule\Required;
use Yiisoft\Validator\Rule\Url;

final class Post
{
    #[HasLength(min: 1, max: 255)]
    public string $title;

    // "Nested" can be used without arguments, but make sure to fill the value with the instance in this case (here it's
    // filled right in the constructor).
    #[Nested]
    public Author|null $author = null;

    // Passing instances is available only since PHP 8.1.
    #[Each(new Nested(File::class))]
    public array $files = [];

    public function __construct()
    {
        $this->author = new Author();
    }
}

final class Author
{
    #[Required]
    #[HasLength(min: 1, max: 50)]
    public string $name;

    #[Number(integerOnly: true, min: 18, max: 100)]
    public int $age;
}

// Some rules, like "Nested" can be also configured through the class attribute.

#[Nested(['url' => new Url()])]
final class File
{
    public string $url;
}
```

For a better understanding of relations concept, it's recommended to read the [Nested] and [Each] guides.

## Traits

Attributes can also be used in traits as well. This can be useful for reusing the same set of properties with identical 
rules: 

```php
use Yiisoft\Validator\Rule\HasLength;

trait TitleTrait
{
    #[HasLength(max: 255)]
    public string $title;
}

final class BlogPost
{
    use TitleTrait;
}

final class WikiArticle
{
    use TitleTrait;
}
```

## Inheritance

Inheritance is supported, but there are a few things to keep in mind:

```php
use Yiisoft\Validator\Rule\BooleanValue;
use Yiisoft\Validator\Rule\HasLength;
use Yiisoft\Validator\Rule\Number;
use Yiisoft\Validator\Rule\Required;

class Car
{
    #[Required]
    #[HasLength(min: 1, max: 50)]
    public string $name;
    
    #[Required]
    #[BooleanValue]
    public $used;
    
    #[Required]
    #[Number(max: 2000)]
    public float $weight;     
}

class Truck extends Car
{       
    public string $name;
    
    #[Number(max: 3500)]
    public float $weight;      
}
```

In this case the set of rules for `Truck` will be:

```php
use Yiisoft\Validator\Rule\BooleanValue;
use Yiisoft\Validator\Rule\Required;

[
    'used' => [
        new Required(),
        new BooleanValue(),
    ],
    'weight' => [
        new Number(max: 3500),
    ],
];
```

So, to summarize:

- Parent rules for overridden properties are completely ignored, only those from the child class are obtained.
- All parent rules for properties that are not overridden in the child class are obtained fully.

As for the data, default values set in the child class take precedence.

## Adding attributes support to custom rules

In order to attach rules to DTO properties or the entire DTO, the `Attribute` attribute must be added to the 
custom class. And in order for rules to be fetched from attributes, they must implement the `RuleInterface`.

Example for `Composite`:

```php
use Attribute;
use Yiisoft\Validator\Rule\Composite;
use Yiisoft\Validator\Rule\Count;
use Yiisoft\Validator\Rule\Each;
use Yiisoft\Validator\Rule\Number;

#[Attribute(Attribute::TARGET_PROPERTY | Attribute::IS_REPEATABLE)]
final class RgbColorRuleSet extends Composite
{
    public function getRules(): array
    {
        return [
            new Count(exactly: 3),
            new Each([new Number(integerOnly: true, min: 0, max: 255)])
        ];
    }
}
```

Example for custom rule:

```php
use Yiisoft\Validator\RuleInterface;

final class Yaml implements RuleInterface
{
    public function __construct(
        public string $incorrectInputMessage = 'Value must be a string. {type} given.',
        public string $message = 'The value is not a valid YAML.',
    ) {
    }

    public function getName(): string
    {
        return 'yaml';
    }

    public function getHandler(): string
    {
        return YamlHandler::class;
    }
}
```

To allow attaching to the class, modify the attribute definition like this:

```php
use Attribute;
use Yiisoft\Validator\RuleInterface;

#[Attribute(Attribute::TARGET_CLASS | Attribute::TARGET_PROPERTY | Attribute::IS_REPEATABLE)]
final class Yaml implements RuleInterface 
{
    // ...
}
```

## Limitations and workarounds

### Instances

<<<<<<< HEAD
Passing instances in the scope of attributes is only possible as of PHP 8.1. This means using attributes for complex
rules like `Composite`, `Each` and `Nested` or rules that take instances as arguments, can be problematic with PHP 8.0.
=======
Passing instances in attributes' scope is only possible since PHP 8.1. That means using attributes for complex rules,
such as `Composite`, `Each` and `Nested` or rules taking instances as arguments, with PHP 8.0 can be problematic.
>>>>>>> 12c52abd

The first workaround is to upgrade to PHP 8.1 - this is not as hard as upgrading to the major version. Tools like 
[Rector] can ease the process of upgrading the code base by automating routine tasks.

If this is not an option, use the other ways of providing rules, such as using rule providers:

```php
use Yiisoft\Validator\Rule\HasLength;
use Yiisoft\Validator\Rule\Nested;
use Yiisoft\Validator\Rule\Number;
use Yiisoft\Validator\Rule\Required;
use Yiisoft\Validator\Rule\Url;
use Yiisoft\Validator\RulesProviderInterface;
use Yiisoft\Validator\Validator;

final class Post
{
    public function __construct(
        private string $title,
        private Author|null $author = null,
        private array $files = [],
    ) {
    }
}

final class Author
{
    public function __construct(
        private string $name,
        private int $age,
    ) {
    }
}

final class File
{
    private string $url;
}

final class PostRulesProvider implements RulesProviderInterface
{
    public function getRules(): array
    {
        return [
            new Nested([
                'title' => new HasLength(min:1, max: 255),
                'author' => [
                    'name' => [
                        new Required(),
                        new HasLength(min: 1, max: 50),
                    ],
                    'age' => new Number(integerOnly: true , min: 18, max: 100),
                ],
                'files.*.url' => new Url(),
            ]),
        ];
    }
}

$post = new Post(title: 'Hello, world!');
$postRulesProvider = new PostRulesProvider();
$validator = (new Validator())->validate($post, $postRulesProvider);
```

For rules without relations, instead of using `Composite` directly, create a child class that extends from it and put the 
rules into it. Don't forget to add the attribute support.

```php
use Attribute;
use Yiisoft\Validator\Rule\Composite;
use Yiisoft\Validator\Rule\Count;
use Yiisoft\Validator\Rule\Each;
use Yiisoft\Validator\Rule\Number;

#[Attribute(Attribute::TARGET_PROPERTY | Attribute::IS_REPEATABLE)]
final class RgbColorRuleSet extends Composite
{
    public function getRules(): array
    {
        return [
            new Count(exactly: 3),
            new Each([new Number(integerOnly: true, min: 0, max: 255)])
        ];
    }
}

final class User
{
    public function __construct(
        private string $name,
        #[RgbColorRuleSet]
        private array $avatarBackgroundColor,
    ) {
    }
}
```

The `Nested` rule can be used without arguments, see this [example](#configuring-for-a-single-entity--model) above.

### Callables

Attempting to use callables within the scope of an attribute will cause the error. This means that using [when] for
[conditional validation] or `callback` argument for the `Callback` rule will not work. 

The workarounds are:

- `Composite` or the rules provider described in the [Instances] section will also work here.
- Create a [custom rule].
- For the `Callback` rule in particular, it is possible to replace a callback with a [method reference].

### Function / method calls

Both function and method calls are not supported within the scope of an attribute. If the intent is to call a function / 
method for validation - use a `Callback` rule with [method reference]. Otherwise, the remaining options are:

- Use `Composite` or rules provider described in the [Instances] section.
- Create a [custom rule].

## Using rules

Well, the rules are configured. What's next? We can either:

- Pass them for validation immediately.
- Tweak the parsing of rules (by skippable properties and using cache).
- Use them for something else (e.g. for exporting their options).

Let's use a blog post again to demonstrate, but a slightly shortened version:

```php
use Yiisoft\Validator\Rule\HasLength;
use Yiisoft\Validator\Rule\Nested;
use Yiisoft\Validator\Rule\Number;
use Yiisoft\Validator\Rule\Required;

final class Post
{
    public function __construct(
        #[HasLength(min: 1, max: 255)]
        private string $title,

        #[Nested(Author::class)]
        private Author|null $author,
    ) {
    }
}

final class Author
{
    public function __construct(
        #[Required]
        #[HasLength(min: 1, max: 50)]
        private string $name,

        #[Number(integerOnly: true, min: 18, max: 100)]
        private int $age,
    ) {
    }
}
```

### Passing along with data for validation

Probably one of the neatest ways is to pass DTO instances with declared rules filled with data without any additional 
setup:

```php
use Yiisoft\Validator\Validator;

$post = new Post(
    title: 'Hello, world!',
    author: new Author(
        name: 'John',
        age: 18,
    ),
);
$result = (new Validator())->validate($post) // Note `$rules` argument is `null` here.
```

### Passing separately for validation

Sometimes, and vice versa, it can be helpful to use the class only for parsing rules and provide data separately:

```php
use Yiisoft\Validator\Validator;

$data = [
    'title' => 'Hello, world!',
    'author' => [
        'name' => 'John',
        'age' => 18,
    ],
];
$result = (new Validator())->validate($data, Post::class);
```

The data doesn't have to be within an array, the goal of this snippet is to show that is isolated from the rules.

### Tuning parsing of rules

Data passed for validation as an object will be automatically normalized to `ObjectDataSet`. However, you can manually
wrap validated object with this set to allow some additional configuration:

```php
use Yiisoft\Validator\DataSet\ObjectDataSet;
use Yiisoft\Validator\Rule\HasLength;
use Yiisoft\Validator\Validator;

final class Post
{
    // Will be skipped from parsing rules declared via PHP attributes.
    private $author;

    public function __construct(
        #[HasLength(min: 1, max: 255)]
        public string $title,

        #[HasLength(min: 1)]
        protected $content,
    ) {
    }
}

$post = new Post(title: 'Hello, world!', content: 'Test content.');
$dataSet = new ObjectDataSet(
    $post,
    propertyVisibility: ReflectionProperty::IS_PUBLIC | ReflectionProperty::IS_PROTECTED,
    useCache: false,
);
$result = (new Validator())->validate($dataSet);
```

Some edge cases, like skipping DTO's static properties, require using of `AttributeRulesProvider`. After initializing it 
can be passed for validation right away - no need to extract rules manually beforehand.

```php
use Yiisoft\Validator\Rule\HasLength;
use Yiisoft\Validator\RulesProvider\AttributesRulesProvider;
use Yiisoft\Validator\Validator;

final class Post
{
    // Will be skipped from parsing rules declared via PHP attributes.
    private static $cache = [];

    public function __construct(
        #[HasLength(min: 1, max: 255)]
        private string $title,
    ) {
    }
}

$post = new Post(title: 'Hello, world!');
$rules = new AttributesRulesProvider(Post::class, skipStaticProperties: true);
$validator = (new Validator())->validate($post, $rules);
```

### Using rules outside the validator scope

Let's say we want to extract all rules for exporting their options to the client side for further implementing frontend 
validation:

```php
use Yiisoft\Validator\Helper\RulesDumper;
use Yiisoft\Validator\Rule\HasLength;
use Yiisoft\Validator\RulesProvider\AttributesRulesProvider;
use Yiisoft\Validator\Validator;

final class Post
{
    public function __construct(
        #[HasLength(min: 1, max: 255)]
        private string $title,
    ) {
    }
}

// The rules need to be extracted manually first.
$rules = (new AttributesRulesProvider(Post::class))->getRules();
$validator = (new Validator())->validate([], $rules);
$options = RulesDumper::asArray($rules);
```

[Attributes]: https://www.php.net/manual/en/language.attributes.overview.php
[DTO]: https://en.wikipedia.org/wiki/Data_transfer_object
[constructor property promotion]: https://www.php.net/manual/en/language.oop5.decon.php#language.oop5.decon.constructor.promotion
[readonly properties]: https://www.php.net/manual/en/language.oop5.properties.php#language.oop5.properties.readonly-properties
[Nested]: built-in-rules-nested.md
[Each]: built-in-rules-each.md
[Rector]: https://github.com/rectorphp/rector
[when]: conditional-validation.md#when
[conditional validation]: conditional-validation.md
[Instances]: #instances
[custom rule]: creating-custom-rules.md
[method reference]: built-in-rules-callback.md#for-property<|MERGE_RESOLUTION|>--- conflicted
+++ resolved
@@ -313,13 +313,8 @@
 
 ### Instances
 
-<<<<<<< HEAD
 Passing instances in the scope of attributes is only possible as of PHP 8.1. This means using attributes for complex
 rules like `Composite`, `Each` and `Nested` or rules that take instances as arguments, can be problematic with PHP 8.0.
-=======
-Passing instances in attributes' scope is only possible since PHP 8.1. That means using attributes for complex rules,
-such as `Composite`, `Each` and `Nested` or rules taking instances as arguments, with PHP 8.0 can be problematic.
->>>>>>> 12c52abd
 
 The first workaround is to upgrade to PHP 8.1 - this is not as hard as upgrading to the major version. Tools like 
 [Rector] can ease the process of upgrading the code base by automating routine tasks.
