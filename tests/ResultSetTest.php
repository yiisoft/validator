--- conflicted
+++ resolved
@@ -5,7 +5,6 @@
 namespace Yiisoft\Validator\Tests;
 
 use PHPUnit\Framework\TestCase;
-use Yiisoft\Validator\ErrorMessage;
 use Yiisoft\Validator\Result;
 use Yiisoft\Validator\ResultSet;
 
@@ -13,12 +12,7 @@
 {
     public function testSuccessShouldNotOverrideError(): void
     {
-<<<<<<< HEAD
-        $error = new Result();
-        $error->addError(new ErrorMessage('error'));
-=======
         $error = $this->createErrorResult('error');
->>>>>>> b5358562
         $success = new Result();
 
         $resultSet = new ResultSet();
@@ -29,20 +23,11 @@
 
         $this->assertFalse($resultSet->getResult('x')->isValid());
         $this->assertCount(1, $errors);
-        $this->assertEquals([new ErrorMessage('error')], $errors);
+        $this->assertContains('error', $errors);
     }
 
     public function testErrorsShouldAdd(): void
     {
-<<<<<<< HEAD
-        $error1 = new Result();
-        $error1->addError(new ErrorMessage('error1'));
-
-        $error2 = new Result();
-        $error2->addError(new ErrorMessage('error2'));
-
-=======
->>>>>>> b5358562
         $resultSet = new ResultSet();
         $resultSet->addResult('x', $this->createErrorResult('error1'));
         $resultSet->addResult('x', $this->createErrorResult('error2'));
@@ -51,17 +36,8 @@
 
         $this->assertFalse($resultSet->getResult('x')->isValid());
         $this->assertCount(2, $errors);
-        $this->assertSame([
-            'error1',
-            'error2',
-        ], $errors);
-
-        $errorsRaw = $resultSet->getResult('x')->getRawErrors();
-        $this->assertContainsOnlyInstancesOf(ErrorMessage::class, $errorsRaw);
-        $this->assertEquals([
-            new ErrorMessage('error1'),
-            new ErrorMessage('error2'),
-        ], $errorsRaw);
+        $this->assertContains('error1', $errors);
+        $this->assertContains('error2', $errors);
     }
 
     public function testGetErrors(): void
