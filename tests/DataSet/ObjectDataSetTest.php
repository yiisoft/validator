--- conflicted
+++ resolved
@@ -16,15 +16,11 @@
 use Yiisoft\Validator\RuleInterface;
 use Yiisoft\Validator\Tests\Support\Data\ObjectWithCallbackMethod\ObjectWithCallbackMethod;
 use Yiisoft\Validator\Tests\Support\Data\ObjectWithCallbackMethod\ObjectWithNonExistingCallbackMethod;
-<<<<<<< HEAD
-use Yiisoft\Validator\Tests\Support\Data\ObjectWithCallbackMethod\ObjectWithNonPublicCallbackMethod;
-use Yiisoft\Validator\Tests\Support\Data\ObjectWithCallbackMethod\ObjectWithNonStaticCallbackMethod;
 use Yiisoft\Validator\Tests\Support\Data\ObjectWithCallsCount;
-=======
->>>>>>> 69b9460a
 use Yiisoft\Validator\Tests\Support\Data\ObjectWithDataSet;
 use Yiisoft\Validator\Tests\Support\Data\ObjectWithDataSetAndRulesProvider;
 use Yiisoft\Validator\Tests\Support\Data\ObjectWithDifferentPropertyVisibility;
+use Yiisoft\Validator\Tests\Support\Data\ObjectWithDynamicDataSet;
 use Yiisoft\Validator\Tests\Support\Data\ObjectWithDynamicDataSet;
 use Yiisoft\Validator\Tests\Support\Data\ObjectWithRulesProvider;
 use Yiisoft\Validator\Tests\Support\Data\Post;
@@ -330,74 +326,6 @@
     {
         $object = new ObjectWithNonExistingCallbackMethod();
         $this->expectException(InvalidArgumentException::class);
-<<<<<<< HEAD
-        $this->expectExceptionMessage('Method must exist and have public and static modifiers.');
-        (new ObjectDataSet($object))->getRules();
-    }
-
-    public function objectWithDynamicDataSetProvider(): array
-    {
-        return [
-            [
-                new ObjectDataSet(new ObjectWithDynamicDataSet('A')),
-                ['name' => 'A'],
-            ],
-            [
-                new ObjectDataSet(new ObjectWithDynamicDataSet('B')),
-                ['name' => 'B'],
-            ],
-        ];
-    }
-
-    /**
-     * @dataProvider objectWithDynamicDataSetProvider
-     */
-    public function testObjectWithDynamicDataSet(ObjectDataSet $dataSet, array $expectedData): void
-    {
-        $this->assertSame($expectedData, $dataSet->getData());
-    }
-
-    public function cachingDataProvider(): array
-    {
-        $objectDataSet = new ObjectDataSet(new ObjectWithCallsCount());
-
-        return [
-            [
-                [
-                    new ObjectDataSet(new ObjectWithCallsCount()),
-                    new ObjectDataSet(new ObjectWithCallsCount()), // Not a duplicate. Used to test caching.
-                ],
-                2,
-                2,
-            ],
-            [
-                [
-                    $objectDataSet,
-                    $objectDataSet, // Not a duplicate. Used to test caching.
-                ],
-                2,
-                2,
-            ],
-        ];
-    }
-
-    /**
-     * @param ObjectDataSet[] $objectDataSets
-     * @dataProvider cachingDataProvider
-     */
-    public function testCaching(array $objectDataSets, int $expectedRulesCallsCount, int $expectedDataCallsCount): void
-    {
-        foreach ($objectDataSets as $objectDataSet) {
-            $objectDataSet->getRules();
-        }
-
-        foreach ($objectDataSets as $objectDataSet) {
-            $objectDataSet->getData();
-        }
-
-        $this->assertSame($expectedRulesCallsCount, ObjectWithCallsCount::$getRulesCallsCount);
-        $this->assertSame($expectedDataCallsCount, ObjectWithCallsCount::$getDataCallsCount);
-=======
         $this->expectExceptionMessage(
             sprintf(
                 'Method "%s" does not exist in class "%s".',
@@ -406,6 +334,69 @@
             )
         );
         new ObjectDataSet($object);
->>>>>>> 69b9460a
+    }
+
+    public function objectWithDynamicDataSetProvider(): array
+    {
+        return [
+            [
+                new ObjectDataSet(new ObjectWithDynamicDataSet('A')),
+                ['name' => 'A'],
+            ],
+            [
+                new ObjectDataSet(new ObjectWithDynamicDataSet('B')),
+                ['name' => 'B'],
+            ],
+        ];
+    }
+
+    /**
+     * @dataProvider objectWithDynamicDataSetProvider
+     */
+    public function testObjectWithDynamicDataSet(ObjectDataSet $dataSet, array $expectedData): void
+    {
+        $this->assertSame($expectedData, $dataSet->getData());
+    }
+
+    public function cachingDataProvider(): array
+    {
+        $objectDataSet = new ObjectDataSet(new ObjectWithCallsCount());
+
+        return [
+            [
+                [
+                    new ObjectDataSet(new ObjectWithCallsCount()),
+                    new ObjectDataSet(new ObjectWithCallsCount()), // Not a duplicate. Used to test caching.
+                ],
+                2,
+                2,
+            ],
+            [
+                [
+                    $objectDataSet,
+                    $objectDataSet, // Not a duplicate. Used to test caching.
+                ],
+                2,
+                2,
+            ],
+        ];
+    }
+
+    /**
+     * @param ObjectDataSet[] $objectDataSets
+     * @dataProvider cachingDataProvider
+     */
+    public function testCaching(array $objectDataSets, int $expectedRulesCallsCount, int $expectedDataCallsCount): void
+    {
+        foreach ($objectDataSets as $objectDataSet) {
+            $objectDataSet->getRules();
+        }
+
+        foreach ($objectDataSets as $objectDataSet) {
+            $objectDataSet->getData();
+        }
+
+        $this->assertSame($expectedRulesCallsCount, ObjectWithCallsCount::$getRulesCallsCount);
+        $this->assertSame($expectedDataCallsCount, ObjectWithCallsCount::$getDataCallsCount);
     }
 }