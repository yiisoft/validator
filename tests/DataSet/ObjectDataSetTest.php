<?php

declare(strict_types=1);

namespace Yiisoft\Validator\Tests\DataSet;

use InvalidArgumentException;
use PHPUnit\Framework\TestCase;
use ReflectionProperty;
use Traversable;
use Yiisoft\Validator\DataSet\ObjectDataSet;
use Yiisoft\Validator\Rule\Callback;
use Yiisoft\Validator\Rule\Equal;
use Yiisoft\Validator\Rule\HasLength;
use Yiisoft\Validator\Rule\Required;
<<<<<<< HEAD
use Yiisoft\Validator\Tests\Stub\ObjectWithCallsCount;
use Yiisoft\Validator\Tests\Stub\ObjectWithDataSet;
use Yiisoft\Validator\Tests\Stub\ObjectWithDataSetAndRulesProvider;
use Yiisoft\Validator\Tests\Stub\ObjectWithDifferentPropertyVisibility;
use Yiisoft\Validator\Tests\Stub\ObjectWithDynamicDataSet;
use Yiisoft\Validator\Tests\Stub\ObjectWithRulesProvider;
=======
use Yiisoft\Validator\RuleInterface;
use Yiisoft\Validator\Tests\Support\Data\ObjectWithCallbackMethod\ObjectWithCallbackMethod;
use Yiisoft\Validator\Tests\Support\Data\ObjectWithCallbackMethod\ObjectWithNonExistingCallbackMethod;
use Yiisoft\Validator\Tests\Support\Data\ObjectWithCallbackMethod\ObjectWithNonPublicCallbackMethod;
use Yiisoft\Validator\Tests\Support\Data\ObjectWithCallbackMethod\ObjectWithNonStaticCallbackMethod;
use Yiisoft\Validator\Tests\Support\Data\ObjectWithDataSet;
use Yiisoft\Validator\Tests\Support\Data\ObjectWithDataSetAndRulesProvider;
use Yiisoft\Validator\Tests\Support\Data\ObjectWithDifferentPropertyVisibility;
use Yiisoft\Validator\Tests\Support\Data\ObjectWithRulesProvider;
use Yiisoft\Validator\Tests\Support\Data\Post;
use Yiisoft\Validator\Tests\Support\Data\TitleTrait;
use Yiisoft\Validator\Tests\Support\Rule\NotRuleAttribute;
use Yiisoft\Validator\Tests\Support\ValidatorFactory;
>>>>>>> b77dedd8

final class ObjectDataSetTest extends TestCase
{
    public function setUp(): void
    {
        ObjectWithCallsCount::$getRulesCallsCount = 0;
        ObjectWithCallsCount::$getDataCallsCount = 0;
    }

    public function propertyVisibilityDataProvider(): array
    {
        return [
            [
                new ObjectDataSet(new ObjectWithDifferentPropertyVisibility()),
                ['name' => '', 'age' => 17, 'number' => 42],
                ['name' => '', 'age' => 17, 'number' => 42, 'non-exist' => null],
                ['name', 'age', 'number'],
            ],
            [
                new ObjectDataSet(new ObjectWithDifferentPropertyVisibility(), ReflectionProperty::IS_PRIVATE),
                ['number' => 42],
                ['name' => null, 'age' => null, 'number' => 42, 'non-exist' => null],
                ['number'],
            ],
            [
                new ObjectDataSet(new ObjectWithDifferentPropertyVisibility(), ReflectionProperty::IS_PROTECTED),
                ['age' => 17],
                ['name' => null, 'age' => 17, 'number' => null, 'non-exist' => null],
                ['age'],
            ],
            [
                new ObjectDataSet(new ObjectWithDifferentPropertyVisibility(), ReflectionProperty::IS_PUBLIC),
                ['name' => ''],
                ['name' => '', 'age' => null, 'number' => null, 'non-exist' => null],
                ['name'],
            ],
            [
                new ObjectDataSet(
                    new ObjectWithDifferentPropertyVisibility(),
                    ReflectionProperty::IS_PUBLIC | ReflectionProperty::IS_PROTECTED
                ),
                ['name' => '', 'age' => 17],
                ['name' => '', 'age' => 17, 'number' => null, 'non-exist' => null],
                ['name', 'age'],
            ],
        ];
    }

    /**
     * @dataProvider propertyVisibilityDataProvider
     */
    public function testPropertyVisibility(
        ObjectDataSet $initialDataSet,
        array $expectedData,
        array $expectedAttributeValuesMap,
        array $expectedRulesKeys
    ): void {
        $dataSets = [
            $initialDataSet,
            $initialDataSet, // Not a duplicate. Used to test caching.
        ];
        foreach ($dataSets as $dataSet) {
            /** @var ObjectDataSet $dataSet */

            $this->assertSame($expectedData, $dataSet->getData());

            foreach ($expectedAttributeValuesMap as $attribute => $value) {
                $this->assertSame($value, $dataSet->getAttributeValue($attribute));
            }

            $this->assertSame($expectedRulesKeys, array_keys($dataSet->getRules()));
        }
    }

    public function objectWithDataSetDataProvider(): array
    {
        $dataSet = new ObjectDataSet(new ObjectWithDataSet());

        return [
            [new ObjectDataSet(new ObjectWithDataSet())],
            [new ObjectDataSet(new ObjectWithDataSet())], // Not a duplicate. Used to test caching.
            [$dataSet],
            [$dataSet], // Not a duplicate. Used to test caching.
        ];
    }

    /**
     * @dataProvider objectWithDataSetDataProvider
     */
    public function testObjectWithDataSet(ObjectDataSet $dataSet): void
    {
        $this->assertSame(['key1' => 7, 'key2' => 42], $dataSet->getData());
        $this->assertSame(7, $dataSet->getAttributeValue('key1'));
        $this->assertSame(42, $dataSet->getAttributeValue('key2'));

        $this->assertNull($dataSet->getAttributeValue('name'));
        $this->assertNull($dataSet->getAttributeValue('age'));
        $this->assertNull($dataSet->getAttributeValue('number'));
        $this->assertNull($dataSet->getAttributeValue('non-exist'));

        $this->assertSame([], $dataSet->getRules());
    }

    public function objectWithRulesProvider(): array
    {
        $dataSet = new ObjectDataSet(new ObjectWithRulesProvider());

        return [
            [new ObjectDataSet(new ObjectWithRulesProvider())],
            [new ObjectDataSet(new ObjectWithRulesProvider())], // Not a duplicate. Used to test caching.
            [$dataSet],
            [$dataSet], // Not a duplicate. Used to test caching.
        ];
    }

    /**
     * @dataProvider objectWithRulesProvider
     */
    public function testObjectWithRulesProvider(ObjectDataSet $dataSet): void
    {
        $rules = $dataSet->getRules();

        $this->assertSame(['name' => '', 'age' => 17, 'number' => 42], $dataSet->getData());

        $this->assertSame('', $dataSet->getAttributeValue('name'));
        $this->assertSame(17, $dataSet->getAttributeValue('age'));
        $this->assertSame(42, $dataSet->getAttributeValue('number'));
        $this->assertNull($dataSet->getAttributeValue('non-exist'));

        $this->assertSame(['age'], array_keys($rules));
        $this->assertCount(2, $rules['age']);
        $this->assertInstanceOf(Required::class, $rules['age'][0]);
        $this->assertInstanceOf(Equal::class, $rules['age'][1]);
    }

    public function objectWithDataSetAndRulesProviderDataProvider(): array
    {
        $dataSet = new ObjectDataSet(new ObjectWithDataSetAndRulesProvider());

        return [
            [new ObjectDataSet(new ObjectWithDataSetAndRulesProvider())],
            [new ObjectDataSet(new ObjectWithDataSetAndRulesProvider())], // Not a duplicate. Used to test caching.
            [$dataSet],
            [$dataSet], // Not a duplicate. Used to test caching.
        ];
    }

    /**
     * @dataProvider objectWithDataSetAndRulesProviderDataProvider
     */
    public function testObjectWithDataSetAndRulesProvider(ObjectDataSet $dataSet): void
    {
        $rules = $dataSet->getRules();

        $this->assertSame(['key1' => 7, 'key2' => 42], $dataSet->getData());
        $this->assertSame(7, $dataSet->getAttributeValue('key1'));
        $this->assertSame(42, $dataSet->getAttributeValue('key2'));

        $this->assertNull($dataSet->getAttributeValue('name'));
        $this->assertNull($dataSet->getAttributeValue('age'));
        $this->assertNull($dataSet->getAttributeValue('number'));
        $this->assertNull($dataSet->getAttributeValue('non-exist'));

        $this->assertSame(['key1', 'key2'], array_keys($rules));
        $this->assertCount(1, $rules['key1']);
        $this->assertInstanceOf(Required::class, $rules['key1'][0]);
        $this->assertCount(2, $rules['key2']);
        $this->assertInstanceOf(Required::class, $rules['key2'][0]);
        $this->assertInstanceOf(Equal::class, $rules['key2'][1]);
    }

<<<<<<< HEAD
    public function objectWithDynamicDataSetProvider(): array
    {
        return [
            [
                new ObjectDataSet(new ObjectWithDynamicDataSet('A')),
                ['name' => 'A'],
            ],
            [
                new ObjectDataSet(new ObjectWithDynamicDataSet('B')),
                ['name' => 'B'],
            ],
        ];
    }

    /**
     * @dataProvider objectWithDynamicDataSetProvider
     */
    public function testObjectWithDynamicDataSet(ObjectDataSet $dataSet, array $expectedData): void
    {
        $this->assertSame($expectedData, $dataSet->getData());
    }

    public function cachingDataProvider(): array
    {
        $objectDataSet = new ObjectDataSet(new ObjectWithCallsCount());

        return [
            [
                [
                    new ObjectDataSet(new ObjectWithCallsCount()),
                    new ObjectDataSet(new ObjectWithCallsCount()), // Not a duplicate. Used to test caching.
                ],
                2,
                2,
            ],
            [
                [
                    $objectDataSet,
                    $objectDataSet, // Not a duplicate. Used to test caching.
                ],
                2,
                2,
            ],
        ];
    }

    /**
     * @param ObjectDataSet[] $objectDataSets
     * @dataProvider cachingDataProvider
     */
    public function testCaching(array $objectDataSets, int $expectedRulesCallsCount, int $expectedDataCallsCount): void
    {
        foreach ($objectDataSets as $objectDataSet) {
            $objectDataSet->getRules();
        }

        foreach ($objectDataSets as $objectDataSet) {
            $objectDataSet->getData();
        }

        $this->assertSame($expectedRulesCallsCount, ObjectWithCallsCount::$getRulesCallsCount);
        $this->assertSame($expectedDataCallsCount, ObjectWithCallsCount::$getDataCallsCount);
=======
    /**
     * @dataProvider dataCollectRules
     *
     * @param RuleInterface[]|RuleInterface[][]|RuleInterface[][][] $expectedRules
     */
    public function testCollectRules(object $object, array $expectedRules): void
    {
        $dataSet = new ObjectDataSet($object);

        $actualRules = [];
        foreach ($dataSet->getRules() as $attribute => $rules) {
            $actualRules[$attribute] = $rules instanceof Traversable ? iterator_to_array($rules) : (array) $rules;
        }

        $this->assertEquals($expectedRules, $actualRules);
    }

    public function dataCollectRules(): array
    {
        return [
            [
                new class () {
                },
                [],
            ],
            [
                new class () {
                    private $property1;
                },
                [],
            ],
            [
                new class () {
                    #[NotRuleAttribute]
                    private $property1;
                },
                [],
            ],
            [
                new class () {
                    #[Required(skipOnEmpty: true)]
                    private $property1;
                },
                [
                    'property1' => [
                        new Required(skipOnEmpty: true),
                    ],
                ],
            ],
            [
                new class () {
                    use TitleTrait;
                },
                [
                    'title' => [
                        new HasLength(max: 255),
                    ],
                ],
            ],
            [
                new class () {
                    #[Required(skipOnEmpty: true)]
                    #[HasLength(max: 255, skipOnEmpty: true)]
                    private $property1;
                    #[Required(skipOnEmpty: true)]
                    #[HasLength(max: 255, skipOnEmpty: true)]
                    private $property2;
                },
                [
                    'property1' => [
                        new Required(skipOnEmpty: true),
                        new HasLength(max: 255, skipOnEmpty: true),
                    ],
                    'property2' => [
                        new Required(skipOnEmpty: true),
                        new HasLength(max: 255, skipOnEmpty: true),
                    ],
                ],
            ],
            [
                new class () {
                    #[HasLength(max: 255, skipOnEmpty: true)]
                    #[HasLength(max: 255, skipOnEmpty: false)]
                    private $property1;
                },
                [
                    'property1' => [
                        new HasLength(max: 255, skipOnEmpty: true),
                        new HasLength(max: 255, skipOnEmpty: false),
                    ],
                ],
            ],
        ];
    }

    /**
     * @link https://github.com/yiisoft/validator/issues/198
     */
    public function testGetRulesViaTraits(): void
    {
        $dataSet = new ObjectDataSet(new Post());
        $expectedRules = ['title' => [new HasLength(max: 255)]];

        $this->assertEquals($expectedRules, $dataSet->getRules());
    }

    /**
     * @link https://github.com/yiisoft/validator/issues/223
     */
    public function testValidateWithCallbackMethod(): void
    {
        $dataSet = new ObjectDataSet(new ObjectWithCallbackMethod());
        $validator = ValidatorFactory::make();

        /** @var array $rules */
        $rules = $dataSet->getRules();
        $this->assertSame(['name'], array_keys($rules));
        $this->assertCount(1, $rules['name']);
        $this->assertInstanceOf(Callback::class, $rules['name'][0]);

        $result = $validator->validate(['name' => 'bar'], $rules);
        $this->assertSame(['name' => ['Value must be "foo"!']], $result->getErrorMessagesIndexedByPath());
    }

    public function validateWithWrongCallbackMethodDataProvider(): array
    {
        return [
            [new ObjectWithNonExistingCallbackMethod()],
            [new ObjectWithNonPublicCallbackMethod()],
            [new ObjectWithNonStaticCallbackMethod()],
        ];
    }

    /**
     * @link https://github.com/yiisoft/validator/issues/223
     * @dataProvider validateWithWrongCallbackMethodDataProvider
     */
    public function testValidateWithWrongCallbackMethod(object $object): void
    {
        $this->expectException(InvalidArgumentException::class);
        $this->expectExceptionMessage('Method must exist and have public and static modifiers.');
        new ObjectDataSet($object);
>>>>>>> b77dedd8
    }
}<|MERGE_RESOLUTION|>--- conflicted
+++ resolved
@@ -13,14 +13,12 @@
 use Yiisoft\Validator\Rule\Equal;
 use Yiisoft\Validator\Rule\HasLength;
 use Yiisoft\Validator\Rule\Required;
-<<<<<<< HEAD
 use Yiisoft\Validator\Tests\Stub\ObjectWithCallsCount;
 use Yiisoft\Validator\Tests\Stub\ObjectWithDataSet;
 use Yiisoft\Validator\Tests\Stub\ObjectWithDataSetAndRulesProvider;
 use Yiisoft\Validator\Tests\Stub\ObjectWithDifferentPropertyVisibility;
 use Yiisoft\Validator\Tests\Stub\ObjectWithDynamicDataSet;
 use Yiisoft\Validator\Tests\Stub\ObjectWithRulesProvider;
-=======
 use Yiisoft\Validator\RuleInterface;
 use Yiisoft\Validator\Tests\Support\Data\ObjectWithCallbackMethod\ObjectWithCallbackMethod;
 use Yiisoft\Validator\Tests\Support\Data\ObjectWithCallbackMethod\ObjectWithNonExistingCallbackMethod;
@@ -34,7 +32,6 @@
 use Yiisoft\Validator\Tests\Support\Data\TitleTrait;
 use Yiisoft\Validator\Tests\Support\Rule\NotRuleAttribute;
 use Yiisoft\Validator\Tests\Support\ValidatorFactory;
->>>>>>> b77dedd8
 
 final class ObjectDataSetTest extends TestCase
 {
@@ -206,70 +203,6 @@
         $this->assertInstanceOf(Equal::class, $rules['key2'][1]);
     }
 
-<<<<<<< HEAD
-    public function objectWithDynamicDataSetProvider(): array
-    {
-        return [
-            [
-                new ObjectDataSet(new ObjectWithDynamicDataSet('A')),
-                ['name' => 'A'],
-            ],
-            [
-                new ObjectDataSet(new ObjectWithDynamicDataSet('B')),
-                ['name' => 'B'],
-            ],
-        ];
-    }
-
-    /**
-     * @dataProvider objectWithDynamicDataSetProvider
-     */
-    public function testObjectWithDynamicDataSet(ObjectDataSet $dataSet, array $expectedData): void
-    {
-        $this->assertSame($expectedData, $dataSet->getData());
-    }
-
-    public function cachingDataProvider(): array
-    {
-        $objectDataSet = new ObjectDataSet(new ObjectWithCallsCount());
-
-        return [
-            [
-                [
-                    new ObjectDataSet(new ObjectWithCallsCount()),
-                    new ObjectDataSet(new ObjectWithCallsCount()), // Not a duplicate. Used to test caching.
-                ],
-                2,
-                2,
-            ],
-            [
-                [
-                    $objectDataSet,
-                    $objectDataSet, // Not a duplicate. Used to test caching.
-                ],
-                2,
-                2,
-            ],
-        ];
-    }
-
-    /**
-     * @param ObjectDataSet[] $objectDataSets
-     * @dataProvider cachingDataProvider
-     */
-    public function testCaching(array $objectDataSets, int $expectedRulesCallsCount, int $expectedDataCallsCount): void
-    {
-        foreach ($objectDataSets as $objectDataSet) {
-            $objectDataSet->getRules();
-        }
-
-        foreach ($objectDataSets as $objectDataSet) {
-            $objectDataSet->getData();
-        }
-
-        $this->assertSame($expectedRulesCallsCount, ObjectWithCallsCount::$getRulesCallsCount);
-        $this->assertSame($expectedDataCallsCount, ObjectWithCallsCount::$getDataCallsCount);
-=======
     /**
      * @dataProvider dataCollectRules
      *
@@ -412,6 +345,69 @@
         $this->expectException(InvalidArgumentException::class);
         $this->expectExceptionMessage('Method must exist and have public and static modifiers.');
         new ObjectDataSet($object);
->>>>>>> b77dedd8
+    }
+
+    public function objectWithDynamicDataSetProvider(): array
+    {
+        return [
+            [
+                new ObjectDataSet(new ObjectWithDynamicDataSet('A')),
+                ['name' => 'A'],
+            ],
+            [
+                new ObjectDataSet(new ObjectWithDynamicDataSet('B')),
+                ['name' => 'B'],
+            ],
+        ];
+    }
+
+    /**
+     * @dataProvider objectWithDynamicDataSetProvider
+     */
+    public function testObjectWithDynamicDataSet(ObjectDataSet $dataSet, array $expectedData): void
+    {
+        $this->assertSame($expectedData, $dataSet->getData());
+    }
+
+    public function cachingDataProvider(): array
+    {
+        $objectDataSet = new ObjectDataSet(new ObjectWithCallsCount());
+
+        return [
+            [
+                [
+                    new ObjectDataSet(new ObjectWithCallsCount()),
+                    new ObjectDataSet(new ObjectWithCallsCount()), // Not a duplicate. Used to test caching.
+                ],
+                2,
+                2,
+            ],
+            [
+                [
+                    $objectDataSet,
+                    $objectDataSet, // Not a duplicate. Used to test caching.
+                ],
+                2,
+                2,
+            ],
+        ];
+    }
+
+    /**
+     * @param ObjectDataSet[] $objectDataSets
+     * @dataProvider cachingDataProvider
+     */
+    public function testCaching(array $objectDataSets, int $expectedRulesCallsCount, int $expectedDataCallsCount): void
+    {
+        foreach ($objectDataSets as $objectDataSet) {
+            $objectDataSet->getRules();
+        }
+
+        foreach ($objectDataSets as $objectDataSet) {
+            $objectDataSet->getData();
+        }
+
+        $this->assertSame($expectedRulesCallsCount, ObjectWithCallsCount::$getRulesCallsCount);
+        $this->assertSame($expectedDataCallsCount, ObjectWithCallsCount::$getDataCallsCount);
     }
 }