<?php

declare(strict_types=1);

namespace Yiisoft\Validator\Tests\DataSet;

use InvalidArgumentException;
use PHPUnit\Framework\TestCase;
use ReflectionProperty;
use Traversable;
use Yiisoft\Validator\DataSet\ObjectDataSet;
use Yiisoft\Validator\Rule\Callback;
use Yiisoft\Validator\Rule\Equal;
use Yiisoft\Validator\Rule\HasLength;
use Yiisoft\Validator\Rule\Required;
<<<<<<< HEAD
use Yiisoft\Validator\RuleInterface;
use Yiisoft\Validator\Tests\Support\Data\ObjectWithCallbackMethod\ObjectWithCallbackMethod;
use Yiisoft\Validator\Tests\Support\Data\ObjectWithCallbackMethod\ObjectWithNonExistingCallbackMethod;
use Yiisoft\Validator\Tests\Support\Data\ObjectWithCallbackMethod\ObjectWithNonPublicCallbackMethod;
use Yiisoft\Validator\Tests\Support\Data\ObjectWithCallbackMethod\ObjectWithNonStaticCallbackMethod;
use Yiisoft\Validator\Tests\Support\Data\ObjectWithDataSet;
use Yiisoft\Validator\Tests\Support\Data\ObjectWithDataSetAndRulesProvider;
use Yiisoft\Validator\Tests\Support\Data\ObjectWithDifferentPropertyVisibility;
use Yiisoft\Validator\Tests\Support\Data\ObjectWithRulesProvider;
use Yiisoft\Validator\Tests\Support\Data\Post;
use Yiisoft\Validator\Tests\Support\Data\TitleTrait;
use Yiisoft\Validator\Tests\Support\Rule\NotRuleAttribute;
use Yiisoft\Validator\Tests\Support\ValidatorFactory;
=======
use Yiisoft\Validator\Tests\Stub\ObjectWithCallsCount;
use Yiisoft\Validator\Tests\Stub\ObjectWithDataSet;
use Yiisoft\Validator\Tests\Stub\ObjectWithDataSetAndRulesProvider;
use Yiisoft\Validator\Tests\Stub\ObjectWithDifferentPropertyVisibility;
use Yiisoft\Validator\Tests\Stub\ObjectWithDynamicDataSet;
use Yiisoft\Validator\Tests\Stub\ObjectWithRulesProvider;
>>>>>>> f5be2117

final class ObjectDataSetTest extends TestCase
{
    public function setUp(): void
    {
        ObjectWithCallsCount::$getRulesCallsCount = 0;
        ObjectWithCallsCount::$getDataCallsCount = 0;
    }

    public function propertyVisibilityDataProvider(): array
    {
        return [
            [
                new ObjectDataSet(new ObjectWithDifferentPropertyVisibility()),
                ['name' => '', 'age' => 17, 'number' => 42],
                ['name' => '', 'age' => 17, 'number' => 42, 'non-exist' => null],
                ['name', 'age', 'number'],
            ],
            [
                new ObjectDataSet(new ObjectWithDifferentPropertyVisibility(), ReflectionProperty::IS_PRIVATE),
                ['number' => 42],
                ['name' => null, 'age' => null, 'number' => 42, 'non-exist' => null],
                ['number'],
            ],
            [
                new ObjectDataSet(new ObjectWithDifferentPropertyVisibility(), ReflectionProperty::IS_PROTECTED),
                ['age' => 17],
                ['name' => null, 'age' => 17, 'number' => null, 'non-exist' => null],
                ['age'],
            ],
            [
                new ObjectDataSet(new ObjectWithDifferentPropertyVisibility(), ReflectionProperty::IS_PUBLIC),
                ['name' => ''],
                ['name' => '', 'age' => null, 'number' => null, 'non-exist' => null],
                ['name'],
            ],
            [
                new ObjectDataSet(
                    new ObjectWithDifferentPropertyVisibility(),
                    ReflectionProperty::IS_PUBLIC | ReflectionProperty::IS_PROTECTED
                ),
                ['name' => '', 'age' => 17],
                ['name' => '', 'age' => 17, 'number' => null, 'non-exist' => null],
                ['name', 'age'],
            ],
        ];
    }

    /**
     * @dataProvider propertyVisibilityDataProvider
     */
    public function testPropertyVisibility(
        ObjectDataSet $initialDataSet,
        array $expectedData,
        array $expectedAttributeValuesMap,
        array $expectedRulesKeys
    ): void {
        $dataSets = [
            $initialDataSet,
            $initialDataSet, // Not a duplicate. Used to test caching.
        ];
        foreach ($dataSets as $dataSet) {
            /** @var ObjectDataSet $dataSet */

            $this->assertSame($expectedData, $dataSet->getData());

            foreach ($expectedAttributeValuesMap as $attribute => $value) {
                $this->assertSame($value, $dataSet->getAttributeValue($attribute));
            }

            $this->assertSame($expectedRulesKeys, array_keys($dataSet->getRules()));
        }
    }

    public function objectWithDataSetDataProvider(): array
    {
        $dataSet = new ObjectDataSet(new ObjectWithDataSet());

        return [
            [new ObjectDataSet(new ObjectWithDataSet())],
            [new ObjectDataSet(new ObjectWithDataSet())], // Not a duplicate. Used to test caching.
            [$dataSet],
            [$dataSet], // Not a duplicate. Used to test caching.
        ];
    }

    /**
     * @dataProvider objectWithDataSetDataProvider
     */
    public function testObjectWithDataSet(ObjectDataSet $dataSet): void
    {
        $this->assertSame(['key1' => 7, 'key2' => 42], $dataSet->getData());
        $this->assertSame(7, $dataSet->getAttributeValue('key1'));
        $this->assertSame(42, $dataSet->getAttributeValue('key2'));

        $this->assertNull($dataSet->getAttributeValue('name'));
        $this->assertNull($dataSet->getAttributeValue('age'));
        $this->assertNull($dataSet->getAttributeValue('number'));
        $this->assertNull($dataSet->getAttributeValue('non-exist'));

        $this->assertSame([], $dataSet->getRules());
    }

    public function objectWithRulesProvider(): array
    {
        $dataSet = new ObjectDataSet(new ObjectWithRulesProvider());

        return [
            [new ObjectDataSet(new ObjectWithRulesProvider())],
            [new ObjectDataSet(new ObjectWithRulesProvider())], // Not a duplicate. Used to test caching.
            [$dataSet],
            [$dataSet], // Not a duplicate. Used to test caching.
        ];
    }

    /**
     * @dataProvider objectWithRulesProvider
     */
    public function testObjectWithRulesProvider(ObjectDataSet $dataSet): void
    {
        $rules = $dataSet->getRules();

        $this->assertSame(['name' => '', 'age' => 17, 'number' => 42], $dataSet->getData());

        $this->assertSame('', $dataSet->getAttributeValue('name'));
        $this->assertSame(17, $dataSet->getAttributeValue('age'));
        $this->assertSame(42, $dataSet->getAttributeValue('number'));
        $this->assertNull($dataSet->getAttributeValue('non-exist'));

        $this->assertSame(['age'], array_keys($rules));
        $this->assertCount(2, $rules['age']);
        $this->assertInstanceOf(Required::class, $rules['age'][0]);
        $this->assertInstanceOf(Equal::class, $rules['age'][1]);
    }

    public function objectWithDataSetAndRulesProviderDataProvider(): array
    {
        $dataSet = new ObjectDataSet(new ObjectWithDataSetAndRulesProvider());

        return [
            [new ObjectDataSet(new ObjectWithDataSetAndRulesProvider())],
            [new ObjectDataSet(new ObjectWithDataSetAndRulesProvider())], // Not a duplicate. Used to test caching.
            [$dataSet],
            [$dataSet], // Not a duplicate. Used to test caching.
        ];
    }

    /**
     * @dataProvider objectWithDataSetAndRulesProviderDataProvider
     */
    public function testObjectWithDataSetAndRulesProvider(ObjectDataSet $dataSet): void
    {
        $rules = $dataSet->getRules();

        $this->assertSame(['key1' => 7, 'key2' => 42], $dataSet->getData());
        $this->assertSame(7, $dataSet->getAttributeValue('key1'));
        $this->assertSame(42, $dataSet->getAttributeValue('key2'));

        $this->assertNull($dataSet->getAttributeValue('name'));
        $this->assertNull($dataSet->getAttributeValue('age'));
        $this->assertNull($dataSet->getAttributeValue('number'));
        $this->assertNull($dataSet->getAttributeValue('non-exist'));

        $this->assertSame(['key1', 'key2'], array_keys($rules));
        $this->assertCount(1, $rules['key1']);
        $this->assertInstanceOf(Required::class, $rules['key1'][0]);
        $this->assertCount(2, $rules['key2']);
        $this->assertInstanceOf(Required::class, $rules['key2'][0]);
        $this->assertInstanceOf(Equal::class, $rules['key2'][1]);
    }

<<<<<<< HEAD
    /**
     * @dataProvider dataCollectRules
     *
     * @param RuleInterface[]|RuleInterface[][]|RuleInterface[][][] $expectedRules
     */
    public function testCollectRules(object $object, array $expectedRules): void
    {
        $dataSet = new ObjectDataSet($object);

        $actualRules = [];
        foreach ($dataSet->getRules() as $attribute => $rules) {
            $actualRules[$attribute] = $rules instanceof Traversable ? iterator_to_array($rules) : (array) $rules;
        }

        $this->assertEquals($expectedRules, $actualRules);
    }

    public function dataCollectRules(): array
    {
        return [
            [
                new class () {
                },
                [],
            ],
            [
                new class () {
                    private $property1;
                },
                [],
            ],
            [
                new class () {
                    #[NotRuleAttribute]
                    private $property1;
                },
                [],
            ],
            [
                new class () {
                    #[Required(skipOnEmpty: true)]
                    private $property1;
                },
                [
                    'property1' => [
                        new Required(skipOnEmpty: true),
                    ],
                ],
            ],
            [
                new class () {
                    use TitleTrait;
                },
                [
                    'title' => [
                        new HasLength(max: 255),
                    ],
                ],
            ],
            [
                new class () {
                    #[Required(skipOnEmpty: true)]
                    #[HasLength(max: 255, skipOnEmpty: true)]
                    private $property1;
                    #[Required(skipOnEmpty: true)]
                    #[HasLength(max: 255, skipOnEmpty: true)]
                    private $property2;
                },
                [
                    'property1' => [
                        new Required(skipOnEmpty: true),
                        new HasLength(max: 255, skipOnEmpty: true),
                    ],
                    'property2' => [
                        new Required(skipOnEmpty: true),
                        new HasLength(max: 255, skipOnEmpty: true),
                    ],
                ],
            ],
            [
                new class () {
                    #[HasLength(max: 255, skipOnEmpty: true)]
                    #[HasLength(max: 255, skipOnEmpty: false)]
                    private $property1;
                },
                [
                    'property1' => [
                        new HasLength(max: 255, skipOnEmpty: true),
                        new HasLength(max: 255, skipOnEmpty: false),
                    ],
                ],
            ],
        ];
    }

    /**
     * @link https://github.com/yiisoft/validator/issues/198
     */
    public function testGetRulesViaTraits(): void
    {
        $dataSet = new ObjectDataSet(new Post());
        $expectedRules = ['title' => [new HasLength(max: 255)]];

        $this->assertEquals($expectedRules, $dataSet->getRules());
    }

    /**
     * @link https://github.com/yiisoft/validator/issues/223
     */
    public function testValidateWithCallbackMethod(): void
    {
        $dataSet = new ObjectDataSet(new ObjectWithCallbackMethod());
        $validator = ValidatorFactory::make();

        /** @var array $rules */
        $rules = $dataSet->getRules();
        $this->assertSame(['name'], array_keys($rules));
        $this->assertCount(1, $rules['name']);
        $this->assertInstanceOf(Callback::class, $rules['name'][0]);

        $result = $validator->validate(['name' => 'bar'], $rules);
        $this->assertSame(['name' => ['Value must be "foo"!']], $result->getErrorMessagesIndexedByPath());
    }

    public function validateWithWrongCallbackMethodDataProvider(): array
    {
        return [
            [new ObjectWithNonExistingCallbackMethod()],
            [new ObjectWithNonPublicCallbackMethod()],
            [new ObjectWithNonStaticCallbackMethod()],
        ];
    }

    /**
     * @link https://github.com/yiisoft/validator/issues/223
     * @dataProvider validateWithWrongCallbackMethodDataProvider
     */
    public function testValidateWithWrongCallbackMethod(object $object): void
    {
        $this->expectException(InvalidArgumentException::class);
        $this->expectExceptionMessage('Method must exist and have public and static modifiers.');
        new ObjectDataSet($object);
=======
    public function objectWithDynamicDataSetProvider(): array
    {
        return [
            [
                new ObjectDataSet(new ObjectWithDynamicDataSet('A')),
                ['name' => 'A'],
            ],
            [
                new ObjectDataSet(new ObjectWithDynamicDataSet('B')),
                ['name' => 'B'],
            ],
        ];
    }

    /**
     * @dataProvider objectWithDynamicDataSetProvider
     */
    public function testObjectWithDynamicDataSet(ObjectDataSet $dataSet, array $expectedData): void
    {
        $this->assertSame($expectedData, $dataSet->getData());
    }

    public function cachingDataProvider(): array
    {
        $objectDataSet = new ObjectDataSet(new ObjectWithCallsCount());

        return [
            [
                [
                    new ObjectDataSet(new ObjectWithCallsCount()),
                    new ObjectDataSet(new ObjectWithCallsCount()), // Not a duplicate. Used to test caching.
                ],
                2,
                2,
            ],
            [
                [
                    $objectDataSet,
                    $objectDataSet, // Not a duplicate. Used to test caching.
                ],
                2,
                2,
            ],
        ];
    }

    /**
     * @param ObjectDataSet[] $objectDataSets
     * @dataProvider cachingDataProvider
     */
    public function testCaching(array $objectDataSets, int $expectedRulesCallsCount, int $expectedDataCallsCount): void
    {
        foreach ($objectDataSets as $objectDataSet) {
            $objectDataSet->getRules();
        }

        foreach ($objectDataSets as $objectDataSet) {
            $objectDataSet->getData();
        }

        $this->assertSame($expectedRulesCallsCount, ObjectWithCallsCount::$getRulesCallsCount);
        $this->assertSame($expectedDataCallsCount, ObjectWithCallsCount::$getDataCallsCount);
>>>>>>> f5be2117
    }
}<|MERGE_RESOLUTION|>--- conflicted
+++ resolved
@@ -4,37 +4,17 @@
 
 namespace Yiisoft\Validator\Tests\DataSet;
 
-use InvalidArgumentException;
 use PHPUnit\Framework\TestCase;
 use ReflectionProperty;
-use Traversable;
 use Yiisoft\Validator\DataSet\ObjectDataSet;
-use Yiisoft\Validator\Rule\Callback;
 use Yiisoft\Validator\Rule\Equal;
-use Yiisoft\Validator\Rule\HasLength;
 use Yiisoft\Validator\Rule\Required;
-<<<<<<< HEAD
-use Yiisoft\Validator\RuleInterface;
-use Yiisoft\Validator\Tests\Support\Data\ObjectWithCallbackMethod\ObjectWithCallbackMethod;
-use Yiisoft\Validator\Tests\Support\Data\ObjectWithCallbackMethod\ObjectWithNonExistingCallbackMethod;
-use Yiisoft\Validator\Tests\Support\Data\ObjectWithCallbackMethod\ObjectWithNonPublicCallbackMethod;
-use Yiisoft\Validator\Tests\Support\Data\ObjectWithCallbackMethod\ObjectWithNonStaticCallbackMethod;
-use Yiisoft\Validator\Tests\Support\Data\ObjectWithDataSet;
-use Yiisoft\Validator\Tests\Support\Data\ObjectWithDataSetAndRulesProvider;
-use Yiisoft\Validator\Tests\Support\Data\ObjectWithDifferentPropertyVisibility;
-use Yiisoft\Validator\Tests\Support\Data\ObjectWithRulesProvider;
-use Yiisoft\Validator\Tests\Support\Data\Post;
-use Yiisoft\Validator\Tests\Support\Data\TitleTrait;
-use Yiisoft\Validator\Tests\Support\Rule\NotRuleAttribute;
-use Yiisoft\Validator\Tests\Support\ValidatorFactory;
-=======
 use Yiisoft\Validator\Tests\Stub\ObjectWithCallsCount;
 use Yiisoft\Validator\Tests\Stub\ObjectWithDataSet;
 use Yiisoft\Validator\Tests\Stub\ObjectWithDataSetAndRulesProvider;
 use Yiisoft\Validator\Tests\Stub\ObjectWithDifferentPropertyVisibility;
 use Yiisoft\Validator\Tests\Stub\ObjectWithDynamicDataSet;
 use Yiisoft\Validator\Tests\Stub\ObjectWithRulesProvider;
->>>>>>> f5be2117
 
 final class ObjectDataSetTest extends TestCase
 {
@@ -206,150 +186,6 @@
         $this->assertInstanceOf(Equal::class, $rules['key2'][1]);
     }
 
-<<<<<<< HEAD
-    /**
-     * @dataProvider dataCollectRules
-     *
-     * @param RuleInterface[]|RuleInterface[][]|RuleInterface[][][] $expectedRules
-     */
-    public function testCollectRules(object $object, array $expectedRules): void
-    {
-        $dataSet = new ObjectDataSet($object);
-
-        $actualRules = [];
-        foreach ($dataSet->getRules() as $attribute => $rules) {
-            $actualRules[$attribute] = $rules instanceof Traversable ? iterator_to_array($rules) : (array) $rules;
-        }
-
-        $this->assertEquals($expectedRules, $actualRules);
-    }
-
-    public function dataCollectRules(): array
-    {
-        return [
-            [
-                new class () {
-                },
-                [],
-            ],
-            [
-                new class () {
-                    private $property1;
-                },
-                [],
-            ],
-            [
-                new class () {
-                    #[NotRuleAttribute]
-                    private $property1;
-                },
-                [],
-            ],
-            [
-                new class () {
-                    #[Required(skipOnEmpty: true)]
-                    private $property1;
-                },
-                [
-                    'property1' => [
-                        new Required(skipOnEmpty: true),
-                    ],
-                ],
-            ],
-            [
-                new class () {
-                    use TitleTrait;
-                },
-                [
-                    'title' => [
-                        new HasLength(max: 255),
-                    ],
-                ],
-            ],
-            [
-                new class () {
-                    #[Required(skipOnEmpty: true)]
-                    #[HasLength(max: 255, skipOnEmpty: true)]
-                    private $property1;
-                    #[Required(skipOnEmpty: true)]
-                    #[HasLength(max: 255, skipOnEmpty: true)]
-                    private $property2;
-                },
-                [
-                    'property1' => [
-                        new Required(skipOnEmpty: true),
-                        new HasLength(max: 255, skipOnEmpty: true),
-                    ],
-                    'property2' => [
-                        new Required(skipOnEmpty: true),
-                        new HasLength(max: 255, skipOnEmpty: true),
-                    ],
-                ],
-            ],
-            [
-                new class () {
-                    #[HasLength(max: 255, skipOnEmpty: true)]
-                    #[HasLength(max: 255, skipOnEmpty: false)]
-                    private $property1;
-                },
-                [
-                    'property1' => [
-                        new HasLength(max: 255, skipOnEmpty: true),
-                        new HasLength(max: 255, skipOnEmpty: false),
-                    ],
-                ],
-            ],
-        ];
-    }
-
-    /**
-     * @link https://github.com/yiisoft/validator/issues/198
-     */
-    public function testGetRulesViaTraits(): void
-    {
-        $dataSet = new ObjectDataSet(new Post());
-        $expectedRules = ['title' => [new HasLength(max: 255)]];
-
-        $this->assertEquals($expectedRules, $dataSet->getRules());
-    }
-
-    /**
-     * @link https://github.com/yiisoft/validator/issues/223
-     */
-    public function testValidateWithCallbackMethod(): void
-    {
-        $dataSet = new ObjectDataSet(new ObjectWithCallbackMethod());
-        $validator = ValidatorFactory::make();
-
-        /** @var array $rules */
-        $rules = $dataSet->getRules();
-        $this->assertSame(['name'], array_keys($rules));
-        $this->assertCount(1, $rules['name']);
-        $this->assertInstanceOf(Callback::class, $rules['name'][0]);
-
-        $result = $validator->validate(['name' => 'bar'], $rules);
-        $this->assertSame(['name' => ['Value must be "foo"!']], $result->getErrorMessagesIndexedByPath());
-    }
-
-    public function validateWithWrongCallbackMethodDataProvider(): array
-    {
-        return [
-            [new ObjectWithNonExistingCallbackMethod()],
-            [new ObjectWithNonPublicCallbackMethod()],
-            [new ObjectWithNonStaticCallbackMethod()],
-        ];
-    }
-
-    /**
-     * @link https://github.com/yiisoft/validator/issues/223
-     * @dataProvider validateWithWrongCallbackMethodDataProvider
-     */
-    public function testValidateWithWrongCallbackMethod(object $object): void
-    {
-        $this->expectException(InvalidArgumentException::class);
-        $this->expectExceptionMessage('Method must exist and have public and static modifiers.');
-        new ObjectDataSet($object);
-=======
     public function objectWithDynamicDataSetProvider(): array
     {
         return [
@@ -412,6 +248,5 @@
 
         $this->assertSame($expectedRulesCallsCount, ObjectWithCallsCount::$getRulesCallsCount);
         $this->assertSame($expectedDataCallsCount, ObjectWithCallsCount::$getDataCallsCount);
->>>>>>> f5be2117
     }
 }