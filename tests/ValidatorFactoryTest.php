<?php

declare(strict_types=1);

namespace Yiisoft\Validator\Tests;

use PHPUnit\Framework\TestCase;
use Yiisoft\Validator\DataSetInterface;
use Yiisoft\Validator\FormatterInterface;
use Yiisoft\Validator\Result;
use Yiisoft\Validator\Validator;
use Yiisoft\Validator\ValidatorFactory;

class ValidatorFactoryTest extends TestCase
{
    public function testCreate()
    {
        $validation = new ValidatorFactory();

        $attribute = 'test';
        $errorMessage = 'error message';

        $validator = $validation->create();

        $result = $validator->validate(
            $this->createDataSet([$attribute => '']),
            [
                $attribute => [
                    static function () use ($errorMessage) {
                        $result = new Result();
                        $result->addError($errorMessage);
                        return $result;
                    },
                ],
            ]
        );

        $this->assertSame($errorMessage, $result->getResult($attribute)->getErrors()[0]);
    }

<<<<<<< HEAD
    public function testCreateWithTranslator(): void
    {
        $translatableMessage = 'test message';
=======
    public function testCreateWithFormatter()
    {
        $translatableMessage = 'test message';
        $validation = new ValidatorFactory($this->createFormatterMock($translatableMessage));
>>>>>>> a5c78b66

        $attribute = 'test';
        $translator = $this->createTranslatorMock($translatableMessage);

        $validator = new Validator();
        $validator = $validator->withTranslator($translator);

        $result = $validator->validate($this->createDataSet([$attribute => '']), [
            $attribute => [
                static function () {
                    $result = new Result();
                    $result->addError('error');
                    return $result;
                },
            ],
        ]);

        $this->assertSame($translatableMessage, $result->getResult($attribute)->getErrors()[0]);
    }

    private function createFormatterMock(string $returnMessage = null): FormatterInterface
    {
        $formatter = $this->createMock(FormatterInterface::class);

        if ($returnMessage) {
            $formatter
                ->method('format')
                ->willReturn($returnMessage);
        }

        return $formatter;
    }

    private function createDataSet(array $attributes): DataSetInterface
    {
        return new class($attributes) implements DataSetInterface {
            private array $attributes;

            public function __construct(array $attributes)
            {
                $this->attributes = $attributes;
            }

            public function getAttributeValue(string $attribute)
            {
                return $this->hasAttribute($attribute) ? $this->attributes[$attribute] : null;
            }

            public function hasAttribute(string $attribute): bool
            {
                return array_key_exists($attribute, $this->attributes);
            }
        };
    }
}<|MERGE_RESOLUTION|>--- conflicted
+++ resolved
@@ -8,7 +8,6 @@
 use Yiisoft\Validator\DataSetInterface;
 use Yiisoft\Validator\FormatterInterface;
 use Yiisoft\Validator\Result;
-use Yiisoft\Validator\Validator;
 use Yiisoft\Validator\ValidatorFactory;
 
 class ValidatorFactoryTest extends TestCase
@@ -20,10 +19,7 @@
         $attribute = 'test';
         $errorMessage = 'error message';
 
-        $validator = $validation->create();
-
-        $result = $validator->validate(
-            $this->createDataSet([$attribute => '']),
+        $validator = $validation->create(
             [
                 $attribute => [
                     static function () use ($errorMessage) {
@@ -35,37 +31,48 @@
             ]
         );
 
+        $result = $validator->validate($this->createDataSet([$attribute => '']));
+
         $this->assertSame($errorMessage, $result->getResult($attribute)->getErrors()[0]);
     }
 
-<<<<<<< HEAD
-    public function testCreateWithTranslator(): void
-    {
-        $translatableMessage = 'test message';
-=======
     public function testCreateWithFormatter()
     {
         $translatableMessage = 'test message';
         $validation = new ValidatorFactory($this->createFormatterMock($translatableMessage));
->>>>>>> a5c78b66
 
         $attribute = 'test';
-        $translator = $this->createTranslatorMock($translatableMessage);
+        $validator = $validation->create(
+            [
+                $attribute => [
+                    static function () {
+                        $result = new Result();
+                        $result->addError('error');
+                        return $result;
+                    },
+                ],
+            ]
+        );
 
-        $validator = new Validator();
-        $validator = $validator->withTranslator($translator);
-
-        $result = $validator->validate($this->createDataSet([$attribute => '']), [
-            $attribute => [
-                static function () {
-                    $result = new Result();
-                    $result->addError('error');
-                    return $result;
-                },
-            ],
-        ]);
+        $result = $validator->validate($this->createDataSet([$attribute => '']));
 
         $this->assertSame($translatableMessage, $result->getResult($attribute)->getErrors()[0]);
+    }
+
+    public function testCreateWithInvalidRule()
+    {
+        $validation = new ValidatorFactory();
+
+        $this->expectException(\InvalidArgumentException::class);
+
+        $attribute = 'test';
+        $validation->create(
+            [
+                $attribute => [
+                    'invalid rule',
+                ],
+            ]
+        );
     }
 
     private function createFormatterMock(string $returnMessage = null): FormatterInterface
