<?php

declare(strict_types=1);

namespace Yiisoft\Validator\Tests\Rule;

use Closure;
use Yiisoft\Validator\Rule\Required;
use Yiisoft\Validator\Rule\RequiredHandler;
use Yiisoft\Validator\SkipOnEmptyCallback\SkipOnEmpty;
use Yiisoft\Validator\SkipOnEmptyCallback\SkipOnNull;
use Yiisoft\Validator\Tests\Rule\Base\DifferentRuleInHandlerTestTrait;
use Yiisoft\Validator\Tests\Rule\Base\RuleTestCase;
use Yiisoft\Validator\Tests\Rule\Base\SerializableRuleTestTrait;

final class RequiredTest extends RuleTestCase
{
    use DifferentRuleInHandlerTestTrait;
    use SerializableRuleTestTrait;

    public function testDefaultValues(): void
    {
        $rule = new Required();

<<<<<<< HEAD
        $this->assertInstanceOf(Closure::class, $rule->getEmptyCallback());
=======
        $this->assertInstanceOf(SkipOnEmpty::class, $rule->getEmptyCallback());
>>>>>>> c1771134
        $this->assertSame(RequiredHandler::class, $rule->getHandlerClassName());
        $this->assertSame('Value cannot be blank.', $rule->getMessage());
        $this->assertSame('required', $rule->getName());
        $this->assertSame('Value not passed.', $rule->getNotPassedMessage());
        $this->assertNull($rule->getWhen());
        $this->assertFalse($rule->shouldSkipOnError());
    }

    public function dataGetEmptyCallback(): array
    {
        return [
<<<<<<< HEAD
            'null' => [null, Closure::class],
=======
            'null' => [null, SkipOnEmpty::class],
>>>>>>> c1771134
            'skip on null' => [new SkipOnNull(), SkipOnNull::class],
            'closure' => [static fn () => false, Closure::class],
        ];
    }

    /**
     * @dataProvider dataGetEmptyCallback
     */
    public function testGetEmptyCallback(?callable $callback, string $expectedCallbackClassName): void
    {
        $rule = new Required(emptyCallback: $callback);

        $this->assertInstanceOf($expectedCallbackClassName, $rule->getEmptyCallback());
    }

    public function dataOptions(): array
    {
        return [
            [
                new Required(),
                [
                    'message' => 'Value cannot be blank.',
                    'notPassedMessage' => 'Value not passed.',
                    'skipOnError' => false,
                ],
            ],
        ];
    }

    public function dataValidationPassed(): array
    {
        return [
            ['not empty', [new Required()]],
            [['with', 'elements'], [new Required()]],
            'skip on null' => [
                '',
                [new Required(emptyCallback: new SkipOnNull())],
            ],
        ];
    }

    public function dataValidationFailed(): array
    {
        $singleMessageCannotBeBlank = ['' => ['Value cannot be blank.']];

        return [
            [null, [new Required()], $singleMessageCannotBeBlank],
            [[], [new Required()], $singleMessageCannotBeBlank],
            'custom empty callback' => [
                '42',
                [new Required(emptyCallback: static fn (mixed $value): bool => $value === '42')],
                $singleMessageCannotBeBlank,
            ],
            'custom error' => [null, [new Required(message: 'Custom error')], ['' => ['Custom error']]],
            'empty after trimming' => [' ', [new Required()], $singleMessageCannotBeBlank],
        ];
    }

    protected function getDifferentRuleInHandlerItems(): array
    {
        return [Required::class, RequiredHandler::class];
    }
}<|MERGE_RESOLUTION|>--- conflicted
+++ resolved
@@ -7,7 +7,6 @@
 use Closure;
 use Yiisoft\Validator\Rule\Required;
 use Yiisoft\Validator\Rule\RequiredHandler;
-use Yiisoft\Validator\SkipOnEmptyCallback\SkipOnEmpty;
 use Yiisoft\Validator\SkipOnEmptyCallback\SkipOnNull;
 use Yiisoft\Validator\Tests\Rule\Base\DifferentRuleInHandlerTestTrait;
 use Yiisoft\Validator\Tests\Rule\Base\RuleTestCase;
@@ -22,11 +21,7 @@
     {
         $rule = new Required();
 
-<<<<<<< HEAD
         $this->assertInstanceOf(Closure::class, $rule->getEmptyCallback());
-=======
-        $this->assertInstanceOf(SkipOnEmpty::class, $rule->getEmptyCallback());
->>>>>>> c1771134
         $this->assertSame(RequiredHandler::class, $rule->getHandlerClassName());
         $this->assertSame('Value cannot be blank.', $rule->getMessage());
         $this->assertSame('required', $rule->getName());
@@ -38,11 +33,7 @@
     public function dataGetEmptyCallback(): array
     {
         return [
-<<<<<<< HEAD
             'null' => [null, Closure::class],
-=======
-            'null' => [null, SkipOnEmpty::class],
->>>>>>> c1771134
             'skip on null' => [new SkipOnNull(), SkipOnNull::class],
             'closure' => [static fn () => false, Closure::class],
         ];
