--- conflicted
+++ resolved
@@ -300,7 +300,6 @@
                 ['data' => new Unique(message: 'Attribute - {attribute}.')],
                 ['data' => ['Attribute - data.']],
             ],
-<<<<<<< HEAD
             'custom message, translated attribute' => [
                 new class () implements RulesProviderInterface, AttributeTranslatorProviderInterface {
                     public function __construct(
@@ -328,8 +327,6 @@
                 null,
                 ['data' => ['"Данные" - в списке есть дубликаты.']],
             ],
-=======
->>>>>>> a734165c
         ];
     }
 
