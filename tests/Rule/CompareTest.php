--- conflicted
+++ resolved
@@ -8,10 +8,7 @@
 use stdClass;
 use Yiisoft\Validator\DataWrapperInterface;
 use Yiisoft\Validator\Rule\Compare;
-<<<<<<< HEAD
-=======
 use Yiisoft\Validator\Rule\CompareType;
->>>>>>> 32c20701
 use Yiisoft\Validator\Tests\Rule\Base\RuleTestCase;
 use Yiisoft\Validator\Tests\Rule\Base\RuleWithOptionsTestTrait;
 use Yiisoft\Validator\Tests\Rule\Base\SkipOnErrorTestTrait;
@@ -77,11 +74,7 @@
                 ],
             ],
             [
-<<<<<<< HEAD
-                new Compare(1, type: Compare::TYPE_NUMBER),
-=======
                 new Compare(1, type: CompareType::NUMBER),
->>>>>>> 32c20701
                 [
                     'targetValue' => 1,
                     'targetAttribute' => null,
@@ -116,11 +109,7 @@
                 ],
             ],
             [
-<<<<<<< HEAD
-                new Compare(1, type: Compare::TYPE_NUMBER, operator: '>='),
-=======
                 new Compare(1, type: CompareType::NUMBER, operator: '>='),
->>>>>>> 32c20701
                 [
                     'targetValue' => 1,
                     'targetAttribute' => null,
@@ -412,30 +401,21 @@
     {
         return [
             [null, [new Compare('')]],
-<<<<<<< HEAD
-=======
             [null, [new Compare('', operator: '===')]],
->>>>>>> 32c20701
 
             [100, [new Compare(100)]],
             [['attribute' => 100, 'number' => 100], ['number' => new Compare(null, 'attribute')]],
             ['100', [new Compare(100)]],
 
             [100, [new Compare(100, operator: '===')]],
-<<<<<<< HEAD
-=======
             ['100', [new Compare(100, operator: '===')]],
             [100.0, [new Compare(100, operator: '===')]],
->>>>>>> 32c20701
 
             [100.00001, [new Compare(100, operator: '!=')]],
             [false, [new Compare(100, operator: '!=')]],
 
-<<<<<<< HEAD
-=======
             [false, [new Compare(100, operator: '!==')]],
 
->>>>>>> 32c20701
             [101, [new Compare(100, operator: '>')]],
 
             [100, [new Compare(100, operator: '>=')]],
@@ -446,27 +426,8 @@
             [99, [new Compare(100, operator: '<=')]],
             [['attribute' => 100, 'number' => 99], ['number' => new Compare(null, 'attribute', operator: '<=')]],
 
-<<<<<<< HEAD
-            ['100.50', [new Compare('100.5', type: Compare::TYPE_NUMBER)]],
-            ['100.50', [new Compare(100.5, type: Compare::TYPE_NUMBER)]],
-            ['100.50', [new Compare('100.5', type: Compare::TYPE_NUMBER, operator: '===')]],
-
-            'integer !== boolean' => [false, [new Compare(100, operator: '!==')]],
-            'integer !== string' => ['100', [new Compare(100, operator: '!==')]],
-            'integer !== float' => [100.0, [new Compare(100, operator: '!==')]],
-
-            'float == the same float as expression result' => [
-                1 - 0.83,
-                [new Compare(0.17, type: Compare::TYPE_NUMBER)],
-            ],
-            'float === the same float as expression result' => [
-                1 - 0.83,
-                [new Compare(0.17, type: Compare::TYPE_NUMBER, operator: '===')],
-            ],
-=======
             ['100.50', [new Compare('100.5', type: CompareType::NUMBER)]],
             ['100.50', [new Compare('100.5', type: CompareType::NUMBER, operator: '===')]],
->>>>>>> 32c20701
         ];
     }
 
@@ -548,13 +509,6 @@
                 ['' => ['Type - stdClass.']],
             ],
 
-<<<<<<< HEAD
-            'string === null' => [null, [new Compare('', operator: '===')], ['' => ['Value must be equal to "".']]],
-            'integer === string' => ['100', [new Compare(100, operator: '===')], ['' => [$messageEqual]]],
-            'integer === float' => [100.0, [new Compare(100, operator: '===')], ['' => [$messageEqual]]],
-
-=======
->>>>>>> 32c20701
             [null, [new Compare(0)], ['' => ['Value must be equal to "0".']]],
 
             [101, [new Compare(100)], ['' => [$messageEqual]]],
@@ -571,11 +525,8 @@
             [100.0, [new Compare(100, operator: '!=')], ['' => [$messageNotEqual]]],
 
             [100, [new Compare(100, operator: '!==')], ['' => [$messageNotEqual]]],
-<<<<<<< HEAD
-=======
             ['100', [new Compare(100, operator: '!==')], ['' => [$messageNotEqual]]],
             [100.0, [new Compare(100, operator: '!==')], ['' => [$messageNotEqual]]],
->>>>>>> 32c20701
 
             [100, [new Compare(100, operator: '>')], ['' => [$messageGreaterThan]]],
             [99, [new Compare(100, operator: '>')], ['' => [$messageGreaterThan]]],
