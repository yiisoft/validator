<?php

declare(strict_types=1);

namespace Yiisoft\Validator\Tests\Rule;

use InvalidArgumentException;
use PHPUnit\Framework\TestCase;
use ReflectionProperty;
use stdClass;
use Yiisoft\Validator\Rule\Nested;
use Yiisoft\Validator\Rule\NestedHandler;
use Yiisoft\Validator\Rule\Number;
use Yiisoft\Validator\RulesProviderInterface;
use Yiisoft\Validator\Tests\Stub\EachNestedObjects\Foo;
use Yiisoft\Validator\Tests\Stub\FakeValidatorFactory;
use Yiisoft\Validator\Tests\Stub\InheritAttributesObject\InheritAttributesObject;
use Yiisoft\Validator\Tests\Stub\ObjectWithDifferentPropertyVisibility;
use Yiisoft\Validator\Tests\Stub\Rule;
use Yiisoft\Validator\Tests\Stub\SimpleRulesProvider;
use Yiisoft\Validator\ValidatorInterface;

final class NestedTest extends TestCase
{
    public function testDefaultValues(): void
    {
        $rule = new Nested();

        $this->assertNull($rule->getRules());
        $this->assertSame(
            ReflectionProperty::IS_PRIVATE | ReflectionProperty::IS_PROTECTED | ReflectionProperty::IS_PUBLIC,
            $rule->getPropertyVisibility(),
        );
        $this->assertFalse($rule->getRequirePropertyPath());
        $this->assertSame('Property path "{path}" is not found.', $rule->getNoPropertyPathMessage());
        $this->assertNull($rule->getSkipOnEmpty());
        $this->assertFalse($rule->shouldSkipOnError());
        $this->assertNull($rule->getWhen());
    }

    public function testPropertyVisibilityInConstructor(): void
    {
        $rule = new Nested(propertyVisibility: ReflectionProperty::IS_PRIVATE);

        $this->assertSame(ReflectionProperty::IS_PRIVATE, $rule->getPropertyVisibility());
    }

    public function testSkipOnEmptyInConstructor(): void
    {
        $rule = new Nested(skipOnEmpty: true);

        $this->assertTrue($rule->getSkipOnEmpty());
    }

    public function testSkipOnEmptySetter(): void
    {
        $rule = (new Nested())->skipOnEmpty(true);

        $this->assertTrue($rule->getSkipOnEmpty());
    }

    public function testGetName(): void
    {
        $rule = new Nested();

        $this->assertEquals('nested', $rule->getName());
    }

    public function testHandlerClassName(): void
    {
        $rule = new Nested();

        $this->assertSame(NestedHandler::class, $rule->getHandlerClassName());
    }

    public function dataOptions(): array
    {
        return [
            [
                new Nested([new Number(integerPattern: '/1/', numberPattern: '/1/')]),
                [
                    'requirePropertyPath' => false,
                    'noPropertyPathMessage' => [
                        'message' => 'Property path "{path}" is not found.',
                    ],
                    'skipOnEmpty' => false,
                    'skipOnError' => false,
                    'rules' => [
                        [
                            'number',
                            'asInteger' => false,
                            'min' => null,
                            'max' => null,
                            'notANumberMessage' => [
                                'message' => 'Value must be a number.',
                            ],
                            'tooSmallMessage' => [
                                'message' => 'Value must be no less than {min}.',
                                'parameters' => ['min' => null],
                            ],
                            'tooBigMessage' => [
                                'message' => 'Value must be no greater than {max}.',
                                'parameters' => ['max' => null],
                            ],
                            'skipOnEmpty' => false,
                            'skipOnError' => false,
                            'integerPattern' => '/1/',
                            'numberPattern' => '/1/',
                        ],
                    ],
                ],
            ],
            [
                new Nested(['user.age' => new Number(integerPattern: '/1/', numberPattern: '/1/')]),
                [
                    'requirePropertyPath' => false,
                    'noPropertyPathMessage' => [
                        'message' => 'Property path "{path}" is not found.',
                    ],
                    'skipOnEmpty' => false,
                    'skipOnError' => false,
                    'rules' => [
                        'user.age' => [
                            'number',
                            'asInteger' => false,
                            'min' => null,
                            'max' => null,
                            'notANumberMessage' => [
                                'message' => 'Value must be a number.',
                            ],
                            'tooSmallMessage' => [
                                'message' => 'Value must be no less than {min}.',
                                'parameters' => ['min' => null],
                            ],
                            'tooBigMessage' => [
                                'message' => 'Value must be no greater than {max}.',
                                'parameters' => ['max' => null],
                            ],
                            'skipOnEmpty' => false,
                            'skipOnError' => false,
                            'integerPattern' => '/1/',
                            'numberPattern' => '/1/',
                        ],
                    ],
                ],
            ],
            [
                new Nested([
                    'author.name' => new Rule('author-name', ['key' => 'name']),
                    'author.age' => new Rule('author-age', ['key' => 'age']),
                ]),
                [
                    'requirePropertyPath' => false,
                    'noPropertyPathMessage' => [
                        'message' => 'Property path "{path}" is not found.',
                    ],
                    'skipOnEmpty' => false,
                    'skipOnError' => false,
                    'rules' => [
                        'author.name' => ['author-name', 'key' => 'name'],
                        'author.age' => ['author-age', 'key' => 'age'],
                    ],
                ],
            ],
            [
                new Nested([
                    'author' => [
                        'name' => new Rule('author-name', ['key' => 'name']),
                        'age' => new Rule('author-age', ['key' => 'age']),
                    ],
                ]),
                [
                    'requirePropertyPath' => false,
                    'noPropertyPathMessage' => [
                        'message' => 'Property path "{path}" is not found.',
                    ],
                    'skipOnEmpty' => false,
                    'skipOnError' => false,
                    'rules' => [
                        'author' => [
                            'name' => ['author-name', 'key' => 'name'],
                            'age' => ['author-age', 'key' => 'age'],
                        ],
                    ],
                ],
            ],
        ];
    }

    /**
     * @dataProvider dataOptions
     */
    public function testOptions(Nested $rule, array $expectedOptions): void
    {
        $options = $rule->getOptions();

        $this->assertEquals($expectedOptions, $options);
    }

    public function testValidationRuleIsNotInstanceOfRule(): void
    {
        $this->expectException(InvalidArgumentException::class);
        new Nested(['path.to.value' => (new stdClass())]);
    }

    public function testWithNestedAndEachShortcutBare(): void
    {
        $this->expectException(InvalidArgumentException::class);
        $this->expectExceptionMessage('Bare shortcut is prohibited. Use "Each" rule instead.');
        new Nested(['*' => [new Number(min: -10, max: 10)]]);
    }

    public function dataNestedWithoutRulesToNonObject(): array
    {
        return [
            'array' => [
                'array',
                new class () {
                    #[Nested]
                    public array $value = [];
                },
            ],
            'boolean' => [
                'bool',
                new class () {
                    #[Nested]
                    public bool $value = false;
                },
            ],
            'integer' => [
                'int',
                new class () {
                    #[Nested]
                    public int $value = 42;
                },
            ],
        ];
    }

    /**
     * @dataProvider dataNestedWithoutRulesToNonObject
     */
    public function testNestedWithoutRulesToNonObject(string $expectedValueName, object $data): void
    {
        $validator = $this->createValidator();

        $this->expectException(InvalidArgumentException::class);
        $this->expectExceptionMessage(
            'Nested rule without rules could be used for objects only. ' . $expectedValueName . ' given.'
        );
        $validator->validate($data);
    }

    public function dataHandler(): array
    {
        return [
            'class-string-rules' => [
                new class () {
                    #[Nested(ObjectWithDifferentPropertyVisibility::class)]
                    private array $array = [
                        'name' => 'hello',
                        'age' => 17,
                        'number' => 500,
                    ];
                },
                [
                    'array.age' => ['Value must be no less than 21.'],
                    'array.number' => ['Value must be no greater than 100.'],
                ],
            ],
            'class-string-rules-private-only' => [
                new class () {
                    #[Nested(
                        rules: ObjectWithDifferentPropertyVisibility::class,
                        rulesPropertyVisibility: ReflectionProperty::IS_PRIVATE
                    )]
                    private array $array = [
                        'name' => 'hello',
                        'age' => 17,
                        'number' => 500,
                    ];
                },
                [
                    'array.number' => ['Value must be no greater than 100.'],
                ],
            ],
            'rules-provider' => [
                new class () implements RulesProviderInterface {
                    private array $array = [
                        'name' => 'hello',
                        'age' => 17,
                        'number' => 500,
                    ];

                    public function getRules(): iterable
                    {
                        return [
                            'array' => new Nested(
                                new SimpleRulesProvider([
                                    'age' => new Number(min: 99),
                                ])
                            ),
                        ];
                    }
                },
                [
                    'array.age' => ['Value must be no less than 99.'],
                ],
            ],
            'empty-rules' => [
                new class () {
                    #[Nested([])]
                    private ObjectWithDifferentPropertyVisibility $object;

                    public function __construct()
                    {
                        $this->object = new ObjectWithDifferentPropertyVisibility();
                    }
                },
                [],
            ],
            'wo-rules' => [
                new class () {
                    #[Nested]
                    private ObjectWithDifferentPropertyVisibility $object;

                    public function __construct()
                    {
                        $this->object = new ObjectWithDifferentPropertyVisibility();
                    }
                },
                [
                    'object.name' => ['Value cannot be blank.'],
                    'object.age' => ['Value must be no less than 21.'],
                ],
            ],
            'wo-rules-only-public' => [
                new class () {
                    #[Nested(propertyVisibility: ReflectionProperty::IS_PUBLIC)]
                    private ObjectWithDifferentPropertyVisibility $object;

                    public function __construct()
                    {
                        $this->object = new ObjectWithDifferentPropertyVisibility();
                    }
                },
                [
                    'object.name' => ['Value cannot be blank.'],
                ],
            ],
            'wo-rules-only-protected' => [
                new class () {
                    #[Nested(propertyVisibility: ReflectionProperty::IS_PROTECTED)]
                    private ObjectWithDifferentPropertyVisibility $object;

                    public function __construct()
                    {
                        $this->object = new ObjectWithDifferentPropertyVisibility();
                    }
                },
                [
                    'object.age' => ['Value must be no less than 21.'],
                ],
            ],
            'wo-rules-inherit-attributes' => [
                new class () {
                    #[Nested]
                    private $object;

                    public function __construct()
                    {
                        $this->object = new InheritAttributesObject();
                    }
                },
                [
                    'object.age' => [
                        'Value must be no less than 21.',
                        'Value must be equal to "23".',
                    ],
                    'object.number' => ['Value must be equal to "99".'],
                ],
            ],
            'nested-into-each' => [
                new Foo(),
                [
                    'name' => ['Value cannot be blank.'],
                    'bars.0.name' => ['Value cannot be blank.'],
                ],
            ],
        ];
    }

    /**
     * @dataProvider dataHandler
     */
    public function testHandler(
        object $data,
        array $expectedErrorMessagesIndexedByPath
    ): void {
        $result = $this->createValidator()->validate($data);
<<<<<<< HEAD

        $this->assertSame($expectedIsValid, $result->isValid());
        if (!$expectedIsValid) {
            $this->assertEquals(
                $expectedErrorMessagesIndexedByPath,
                $result->getErrorMessagesIndexedByPath()
            );
        }
=======
        $this->assertSame($expectedErrorMessagesIndexedByPath, $result->getErrorMessagesIndexedByPath());
>>>>>>> 623628ed
    }

    private function createValidator(): ValidatorInterface
    {
        return FakeValidatorFactory::make();
    }
}<|MERGE_RESOLUTION|>--- conflicted
+++ resolved
@@ -398,18 +398,7 @@
         array $expectedErrorMessagesIndexedByPath
     ): void {
         $result = $this->createValidator()->validate($data);
-<<<<<<< HEAD
-
-        $this->assertSame($expectedIsValid, $result->isValid());
-        if (!$expectedIsValid) {
-            $this->assertEquals(
-                $expectedErrorMessagesIndexedByPath,
-                $result->getErrorMessagesIndexedByPath()
-            );
-        }
-=======
         $this->assertSame($expectedErrorMessagesIndexedByPath, $result->getErrorMessagesIndexedByPath());
->>>>>>> 623628ed
     }
 
     private function createValidator(): ValidatorInterface
