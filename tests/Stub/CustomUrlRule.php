--- conflicted
+++ resolved
@@ -11,11 +11,7 @@
 
 final class CustomUrlRule extends Composite
 {
-<<<<<<< HEAD
-    public function getRuleSet(): iterable
-=======
     public function getRules(): array
->>>>>>> 3852b070
     {
         yield new Required();
         yield new Url(enableIDN: true);
