<?php

declare(strict_types=1);

namespace Yiisoft\Validator\Tests;

use PHPUnit\Framework\TestCase;
use stdClass;
use Yiisoft\Validator\DataSet\ArrayDataSet;
use Yiisoft\Validator\DatasetNormalizerValidatorDecorator;
use Yiisoft\Validator\Error;
use Yiisoft\Validator\Exception\RuleHandlerInterfaceNotImplementedException;
use Yiisoft\Validator\Exception\RuleHandlerNotFoundException;
use Yiisoft\Validator\Result;
use Yiisoft\Validator\Rule\Boolean;
use Yiisoft\Validator\Rule\CompareTo;
use Yiisoft\Validator\Rule\HasLength;
use Yiisoft\Validator\Rule\Number;
use Yiisoft\Validator\Rule\Required;
use Yiisoft\Validator\RuleInterface;
use Yiisoft\Validator\SimpleRuleHandlerContainer;
use Yiisoft\Validator\SkipOnEmptyCallback\SkipOnNull;
use Yiisoft\Validator\Tests\Stub\DataSet;
use Yiisoft\Validator\Tests\Stub\FakeValidatorFactory;
use Yiisoft\Validator\Tests\Stub\NotNullRule\NotNull;
use Yiisoft\Validator\Tests\Stub\Rule;
use Yiisoft\Validator\Tests\Stub\ObjectWithAttributesOnly;
use Yiisoft\Validator\ValidationContext;
use Yiisoft\Validator\Validator;
use Yiisoft\Validator\ValidatorInterface;

class ValidatorTest extends TestCase
{
    public function testAddingRulesViaConstructor(): void
    {
        $dataObject = new DataSet(['bool' => true, 'int' => 41]);
        $validator = FakeValidatorFactory::make();
        $result = $validator->validate($dataObject, [
            'bool' => [new Boolean()],
            'int' => [
                new Number(asInteger: true),
                new Number(asInteger: true, min: 44),
                static function ($value): Result {
                    $result = new Result();
                    if ($value !== 42) {
                        $result->addError('Value should be 42!', ['int']);
                    }

                    return $result;
                },
            ],
        ]);

        $this->assertTrue($result->isAttributeValid('bool'));
        $this->assertFalse($result->isAttributeValid('int'));
    }

    public function diverseTypesDataProvider(): array
    {
        $class = new stdClass();
        $class->property = true;

        return [
            'object' => [$class],
            'true' => [true],
            'non-empty-string' => ['true'],
            'integer' => [12345],
            'float' => [12.345],
            'false' => [false],
        ];
    }

    /**
     * @dataProvider diverseTypesDataProvider
     */
    public function testDiverseTypes($dataSet): void
    {
        $validator = FakeValidatorFactory::make();
        $result = $validator->validate($dataSet, [new Required()]);

        $this->assertTrue($result->isValid());
    }

    public function testNullAsDataSet(): void
    {
        $validator = FakeValidatorFactory::make();
        $result = $validator->validate(null, ['property' => [new CompareTo(null)]]);

        $this->assertTrue($result->isValid());
    }

    public function testPreValidation(): void
    {
        $validator = FakeValidatorFactory::make();
        $result = $validator->validate(
            new DataSet(['property' => '']),
            ['property' => [new Required(when: static fn (mixed $value, ?ValidationContext $context): bool => false)]],
        );

        $this->assertTrue($result->isValid());
    }

    public function testRuleHandlerWithoutImplement(): void
    {
        $ruleHandler = new class () {
        };
        $validator = FakeValidatorFactory::make();

        $this->expectException(RuleHandlerInterfaceNotImplementedException::class);
        $validator->validate(new DataSet(['property' => '']), [
            'property' => [
                new class ($ruleHandler) implements RuleInterface {
                    public function __construct(private $ruleHandler)
                    {
                    }

                    public function getName(): string
                    {
                        return 'test';
                    }

                    public function getHandlerClassName(): string
                    {
                        return $this->ruleHandler::class;
                    }
                },
            ],
        ]);
    }

    public function testRuleWithoutHandler(): void
    {
        $this->expectException(RuleHandlerNotFoundException::class);

        $validator = FakeValidatorFactory::make();
        $validator->validate(new DataSet(['property' => '']), [
            'property' => [
                new class () implements RuleInterface {
                    public function getName(): string
                    {
                        return 'test';
                    }

                    public function getHandlerClassName(): string
                    {
                        return 'NonExistClass';
                    }
                },
            ],
        ]);
    }

    /**
     * @link https://github.com/yiisoft/validator/issues/173
     */
    public function testMissingRequiredAttribute(): void
    {
        $validator = FakeValidatorFactory::make();
        $dataSet = new ArrayDataSet([
            'merchantIdd' => 1,
        ]);
        $rules = [
            'merchantId' => [new Required(), new Number(asInteger: true)],
        ];
        $result = $validator->validate($dataSet, $rules);
        $this->assertEquals([
            new Error('Value cannot be blank.', ['merchantId'], ['value' => null]),
            new Error('Value must be an integer.', ['merchantId'], ['value' => null]),
        ], $result->getErrors());
    }

    public function skipOnEmptyDataProvider(): array
    {
        $validator = FakeValidatorFactory::make();
        $rules = [
            'name' => [new HasLength(min: 8)],
            'age' => [new Number(asInteger: true, min: 18)],
        ];
        $stringLessThanMinMessageTemplate = 'This value must contain at least {min, number} {min, plural, one{character} other{characters}}.';
        $intMessageTemplate = 'Value must be an integer.';
        $intLessThanMinMessageTemplate = 'Value must be no less than {min}.';


        $stringLessThanMinMessage = 'This value must contain at least 8 characters.';
        $intMessage = 'Value must be an integer.';
        $intLessThanMinMessage = 'Value must be no less than 18.';

        return [
            'rule / validator, skipOnEmpty: false, value not passed' => [
                $validator,
                new ArrayDataSet([
                    'name' => 'Dmitriy',
                ]),
                $rules,
                [
                    new Error($stringLessThanMinMessage, ['name'], ['min' => 8, 'value' => 'Dmitriy']),
                    new Error($intMessage, ['age'], ['value' => null]),
                ],
            ],
            'rule / validator, skipOnEmpty: false, value is empty' => [
                $validator,
                new ArrayDataSet([
                    'name' => 'Dmitriy',
                    'age' => null,
                ]),
                $rules,
                [
                    new Error($stringLessThanMinMessage, ['name'], ['min' => 8, 'value' => 'Dmitriy']),
                    new Error($intMessage, ['age'], ['value' => null]),
                ],
            ],
            'rule / validator, skipOnEmpty: false, value is not empty' => [
                $validator,
                new ArrayDataSet([
                    'name' => 'Dmitriy',
                    'age' => 17,
                ]),
                $rules,
                [
                    new Error($stringLessThanMinMessage, ['name'], ['min' => 8, 'value' => 'Dmitriy']),
                    new Error($intLessThanMinMessage, ['age'], ['min' => 18, 'value' => 17]),
                ],
            ],

            'rule, skipOnEmpty: true, value not passed' => [
                $validator,
                new ArrayDataSet([
                    'name' => 'Dmitriy',
                ]),
                [
                    'name' => [new HasLength(min: 8)],
                    'age' => [new Number(asInteger: true, min: 18, skipOnEmpty: true)],
                ],
                [
                    new Error($stringLessThanMinMessage, ['name'], ['min' => 8, 'value' => 'Dmitriy']),
                ],
            ],
            'rule, skipOnEmpty: true, value is empty' => [
                $validator,
                new ArrayDataSet([
                    'name' => 'Dmitriy',
                    'age' => null,
                ]),
                [
                    'name' => [new HasLength(min: 8)],
                    'age' => [new Number(asInteger: true, min: 18, skipOnEmpty: true)],
                ],
                [
                    new Error($stringLessThanMinMessage, ['name'], ['min' => 8, 'value' => 'Dmitriy']),
                ],
            ],
            'rule, skipOnEmpty: true, value is not empty' => [
                $validator,
                new ArrayDataSet([
                    'name' => 'Dmitriy',
                    'age' => 17,
                ]),
                [
                    'name' => [new HasLength(min: 8)],
                    'age' => [new Number(asInteger: true, min: 18, skipOnEmpty: true)],
                ],
                [
                    new Error($stringLessThanMinMessage, ['name'], ['min' => 8, 'value' => 'Dmitriy']),
                    new Error($intLessThanMinMessage, ['age'], ['min' => 18, 'value' => 17]),
                ],
            ],

            'rule, skipOnEmptyCallback, SkipOnNull, value not passed' => [
                $validator,
                new ArrayDataSet([
                    'name' => 'Dmitriy',
                ]),
                [
                    'name' => [new HasLength(min: 8)],
                    'age' => [new Number(asInteger: true, min: 18, skipOnEmpty: new SkipOnNull())],
                ],
                [
                    new Error($stringLessThanMinMessage, ['name'], ['min' => 8, 'value' => 'Dmitriy']),
                ],
            ],
            'rule, skipOnEmptyCallback, SkipOnNull, value is empty' => [
                $validator,
                new ArrayDataSet([
                    'name' => 'Dmitriy',
                    'age' => null,
                ]),
                [
                    'name' => [new HasLength(min: 8)],
                    'age' => [new Number(asInteger: true, min: 18, skipOnEmpty: new SkipOnNull())],
                ],
                [
                    new Error($stringLessThanMinMessage, ['name'], ['min' => 8, 'value' => 'Dmitriy']),
                ],
            ],
            'rule, skipOnEmptyCallback, SkipOnNull, value is not empty' => [
                $validator,
                new ArrayDataSet([
                    'name' => 'Dmitriy',
                    'age' => 17,
                ]),
                [
                    'name' => [new HasLength(min: 8)],
                    'age' => [new Number(asInteger: true, min: 18, skipOnEmpty: new SkipOnNull())],
                ],
                [
                    new Error($stringLessThanMinMessage, ['name'], ['min' => 8, 'value' => 'Dmitriy']),
                    new Error($intLessThanMinMessage, ['age'], ['min' => 18, 'value' => 17]),
                ],
            ],
            'rule, skipOnEmptyCallback, SkipOnNull, value is not empty (empty string)' => [
                $validator,
                new ArrayDataSet([
                    'name' => 'Dmitriy',
                    'age' => '',
                ]),
                [
                    'name' => [new HasLength(min: 8)],
                    'age' => [new Number(asInteger: true, min: 18, skipOnEmpty: new SkipOnNull())],
                ],
                [
                    new Error($stringLessThanMinMessage, ['name'], ['min' => 8, 'value' => 'Dmitriy']),
                    new Error($intMessage, ['age'], ['value' => null]),
                ],
            ],

            'rule, skipOnEmptyCallback, custom, value not passed' => [
                $validator,
                new ArrayDataSet([
                    'name' => 'Dmitriy',
                ]),
                [
                    'name' => [new HasLength(min: 8)],
                    'age' => [
                        new Number(
                            asInteger: true,
                            min: 18,
                            skipOnEmpty: static fn (mixed $value): bool => $value === 0
                        ),
                    ],
                ],
                [
                    new Error($stringLessThanMinMessage, ['name'], ['min' => 8, 'value' => 'Dmitriy']),
                    new Error($intMessage, ['age'], ['value' => null]),
                ],
            ],
            'rule, skipOnEmptyCallback, custom, value is empty' => [
                $validator,
                new ArrayDataSet([
                    'name' => 'Dmitriy',
                    'age' => 0,
                ]),
                [
                    'name' => [new HasLength(min: 8)],
                    'age' => [
                        new Number(
                            asInteger: true,
                            min: 18,
                            skipOnEmpty: static fn (mixed $value): bool => $value === 0
                        ),
                    ],
                ],
                [
                    new Error($stringLessThanMinMessage, ['name'], ['min' => 8, 'value' => 'Dmitriy']),
                ],
            ],
            'rule, skipOnEmptyCallback, custom, value is not empty' => [
                $validator,
                new ArrayDataSet([
                    'name' => 'Dmitriy',
                    'age' => 17,
                ]),
                [
                    'name' => [new HasLength(min: 8)],
                    'age' => [
                        new Number(
                            asInteger: true,
                            min: 18,
                            skipOnEmpty: static fn (mixed $value): bool => $value === 0
                        ),
                    ],
                ],
                [
                    new Error($stringLessThanMinMessage, ['name'], ['min' => 8, 'value' => 'Dmitriy']),
                    new Error($intLessThanMinMessage, ['age'], ['min' => 18, 'value' => 17]),
                ],
            ],
            'rule, skipOnEmptyCallback, custom, value is not empty (null)' => [
                $validator,
                new ArrayDataSet([
                    'name' => 'Dmitriy',
                    'age' => null,
                ]),
                [
                    'name' => [new HasLength(min: 8)],
                    'age' => [
                        new Number(
                            asInteger: true,
                            min: 18,
                            skipOnEmpty: static fn (mixed $value): bool => $value === 0
                        ),
                    ],
                ],
                [
                    new Error($stringLessThanMinMessage, ['name'], ['min' => 8, 'value' => 'Dmitriy']),
                    new Error($intMessage, ['age'], ['value' => null]),
                ],
            ],

            'validator, skipOnEmpty: true, value not passed' => [
                new Validator(new SimpleRuleHandlerContainer(), defaultSkipOnEmpty: true),
                new ArrayDataSet([
                    'name' => 'Dmitriy',
                ]),
                $rules,
                [
                    new Error($stringLessThanMinMessageTemplate, ['name'], ['min' => 8, 'value' => 'Dmitriy']),
                ],
            ],
            'validator, skipOnEmpty: true, value is empty' => [
                new Validator(new SimpleRuleHandlerContainer(), defaultSkipOnEmpty: true),
                new ArrayDataSet([
                    'name' => 'Dmitriy',
                    'age' => null,
                ]),
                $rules,
                [
                    new Error($stringLessThanMinMessageTemplate, ['name'], ['min' => 8, 'value' => 'Dmitriy']),
                ],
            ],
            'validator, skipOnEmpty: true, value is not empty' => [
                new Validator(new SimpleRuleHandlerContainer(), defaultSkipOnEmpty: true),
                new ArrayDataSet([
                    'name' => 'Dmitriy',
                    'age' => 17,
                ]),
                $rules,
                [
                    new Error($stringLessThanMinMessageTemplate, ['name'], ['min' => 8, 'value' => 'Dmitriy']),
                    new Error($intLessThanMinMessageTemplate, ['age'], ['min' => 18, 'value' => 17]),
                ],
            ],

            'validator, skipOnEmptyCallback, SkipOnNull, value not passed' => [
                new Validator(new SimpleRuleHandlerContainer(), defaultSkipOnEmpty: new SkipOnNull()),
                new ArrayDataSet([
                    'name' => 'Dmitriy',
                ]),
                $rules,
                [
                    new Error($stringLessThanMinMessageTemplate, ['name'], ['min' => 8, 'value' => 'Dmitriy']),
                ],
            ],
            'validator, skipOnEmptyCallback, SkipOnNull, value is empty' => [
                new Validator(new SimpleRuleHandlerContainer(), defaultSkipOnEmpty: new SkipOnNull()),
                new ArrayDataSet([
                    'name' => 'Dmitriy',
                    'age' => null,
                ]),
                $rules,
                [
                    new Error($stringLessThanMinMessageTemplate, ['name'], ['min' => 8, 'value' => 'Dmitriy']),
                ],
            ],
            'validator, skipOnEmptyCallback, SkipOnNull, value is not empty' => [
                new Validator(new SimpleRuleHandlerContainer(), defaultSkipOnEmpty: new SkipOnNull()),
                new ArrayDataSet([
                    'name' => 'Dmitriy',
                    'age' => 17,
                ]),
                $rules,
                [
                    new Error($stringLessThanMinMessageTemplate, ['name'], ['min' => 8, 'value' => 'Dmitriy']),
                    new Error($intLessThanMinMessageTemplate, ['age'], ['min' => 18, 'value' => 17]),
                ],
            ],
            'validator, skipOnEmptyCallback, SkipOnNull, value is not empty (empty string)' => [
                new Validator(new SimpleRuleHandlerContainer(), defaultSkipOnEmpty: new SkipOnNull()),
                new ArrayDataSet([
                    'name' => 'Dmitriy',
                    'age' => '',
                ]),
                $rules,
                [
                    new Error($stringLessThanMinMessageTemplate, ['name'], ['min' => 8, 'value' => 'Dmitriy']),
                    new Error($intMessageTemplate, ['age'], ['value' => null]),
                ],
            ],

            'validator, skipOnEmptyCallback, custom, value not passed' => [
                new Validator(
<<<<<<< HEAD
                    new SimpleRuleHandlerContainer(),
                    defaultSkipOnEmpty: static function (mixed $value): bool {
                        return $value === 0;
                    }
=======
                    new SimpleRuleHandlerContainer($translator),
                    defaultSkipOnEmpty: static fn (mixed $value): bool => $value === 0
>>>>>>> e65cf88c
                ),
                new ArrayDataSet([
                    'name' => 'Dmitriy',
                ]),
                $rules,
                [
                    new Error($stringLessThanMinMessageTemplate, ['name'], ['min' => 8, 'value' => 'Dmitriy']),
                    new Error($intMessageTemplate, ['age'], ['value' => null]),
                ],
            ],
            'validator, skipOnEmptyCallback, custom, value is empty' => [
                new Validator(
<<<<<<< HEAD
                    new SimpleRuleHandlerContainer(),
                    defaultSkipOnEmpty: static function (mixed $value): bool {
                        return $value === 0;
                    }
=======
                    new SimpleRuleHandlerContainer($translator),
                    defaultSkipOnEmpty: static fn (mixed $value): bool => $value === 0
>>>>>>> e65cf88c
                ),
                new ArrayDataSet([
                    'name' => 'Dmitriy',
                    'age' => 0,
                ]),
                $rules,
                [
                    new Error($stringLessThanMinMessageTemplate, ['name'], ['min' => 8, 'value' => 'Dmitriy']),
                ],
            ],
            'validator, skipOnEmptyCallback, custom, value is not empty' => [
                new Validator(
<<<<<<< HEAD
                    new SimpleRuleHandlerContainer(),
                    defaultSkipOnEmpty: static function (mixed $value): bool {
                        return $value === 0;
                    }
=======
                    new SimpleRuleHandlerContainer($translator),
                    defaultSkipOnEmpty: static fn (mixed $value): bool => $value === 0
>>>>>>> e65cf88c
                ),
                new ArrayDataSet([
                    'name' => 'Dmitriy',
                    'age' => 17,
                ]),
                $rules,
                [
                    new Error($stringLessThanMinMessageTemplate, ['name'], ['min' => 8, 'value' => 'Dmitriy']),
                    new Error($intLessThanMinMessageTemplate, ['age'], ['min' => 18, 'value' => 17]),
                ],
            ],
            'validator, skipOnEmptyCallback, custom, value is not empty (null)' => [
                new Validator(
<<<<<<< HEAD
                    new SimpleRuleHandlerContainer(),
                    defaultSkipOnEmpty: static function (mixed $value): bool {
                        return $value === 0;
                    }
=======
                    new SimpleRuleHandlerContainer($translator),
                    defaultSkipOnEmpty: static fn (mixed $value): bool => $value === 0
>>>>>>> e65cf88c
                ),
                new ArrayDataSet([
                    'name' => 'Dmitriy',
                    'age' => null,
                ]),
                $rules,
                [
                    new Error($stringLessThanMinMessageTemplate, ['name'], ['min' => 8, 'value' => 'Dmitriy']),
                    new Error($intMessageTemplate, ['age'], ['value' => null]),
                ],
            ],
        ];
    }

    /**
     * @param Rule[] $rules
     * @param Error[] $expectedErrors
     *
     * @dataProvider skipOnEmptyDataProvider
     */
    public function testSkipOnEmpty(ValidatorInterface $validator, ArrayDataSet $data, array $rules, array $expectedErrors): void
    {
        $result = $validator->validate($data, $rules);
        $this->assertEquals($expectedErrors, $result->getErrors());
    }

    public function initSkipOnEmptyDataProvider(): array
    {
        return [
            'null' => [
                null,
                new class () {
                    #[Required]
                    public ?string $name = null;
                },
                false,
            ],
            'false' => [
                false,
                new class () {
                    #[Required]
                    public ?string $name = null;
                },
                false,
            ],
            'true' => [
                true,
                new class () {
                    #[Required]
                    public ?string $name = null;
                },
                true,
            ],
            'callable' => [
                new SkipOnNull(),
                new class () {
                    #[Required]
                    public ?string $name = null;
                },
                true,
            ],
            'do-not-override-rule' => [
                false,
                new class () {
                    #[Required(skipOnEmpty: true)]
                    public string $name = '';
                },
                true,
            ],
        ];
    }

    /**
     * @dataProvider initSkipOnEmptyDataProvider
     */
    public function testInitSkipOnEmpty(
        bool|callable|null $skipOnEmpty,
        mixed $data,
        bool $expectedResult,
    ): void {
        $validator = new DatasetNormalizerValidatorDecorator(new Validator(new SimpleRuleHandlerContainer(), defaultSkipOnEmpty: $skipOnEmpty));

        $result = $validator->validate($data);

        $this->assertSame($expectedResult, $result->isValid());
    }

    public function testObjectWithAttributesOnly(): void
    {
        $object = new ObjectWithAttributesOnly();

        $validator = FakeValidatorFactory::make();

        $result = $validator->validate($object);

        $this->assertFalse($result->isValid());
        $this->assertCount(1, $result->getErrorMessages());
        $this->assertStringStartsWith('This value must contain at least', $result->getErrorMessages()[0]->getMessage());
    }

    public function testRuleWithoutSkipOnEmpty(): void
    {
        $validator = new DatasetNormalizerValidatorDecorator(new Validator(new SimpleRuleHandlerContainer(), defaultSkipOnEmpty: new SkipOnNull()));

        $data = new class () {
            #[NotNull]
            public ?string $name = null;
        };

        $result = $validator->validate($data);

        $this->assertFalse($result->isValid());
    }
}<|MERGE_RESOLUTION|>--- conflicted
+++ resolved
@@ -488,15 +488,10 @@
 
             'validator, skipOnEmptyCallback, custom, value not passed' => [
                 new Validator(
-<<<<<<< HEAD
                     new SimpleRuleHandlerContainer(),
                     defaultSkipOnEmpty: static function (mixed $value): bool {
                         return $value === 0;
                     }
-=======
-                    new SimpleRuleHandlerContainer($translator),
-                    defaultSkipOnEmpty: static fn (mixed $value): bool => $value === 0
->>>>>>> e65cf88c
                 ),
                 new ArrayDataSet([
                     'name' => 'Dmitriy',
@@ -509,15 +504,10 @@
             ],
             'validator, skipOnEmptyCallback, custom, value is empty' => [
                 new Validator(
-<<<<<<< HEAD
                     new SimpleRuleHandlerContainer(),
                     defaultSkipOnEmpty: static function (mixed $value): bool {
                         return $value === 0;
                     }
-=======
-                    new SimpleRuleHandlerContainer($translator),
-                    defaultSkipOnEmpty: static fn (mixed $value): bool => $value === 0
->>>>>>> e65cf88c
                 ),
                 new ArrayDataSet([
                     'name' => 'Dmitriy',
@@ -530,15 +520,10 @@
             ],
             'validator, skipOnEmptyCallback, custom, value is not empty' => [
                 new Validator(
-<<<<<<< HEAD
                     new SimpleRuleHandlerContainer(),
                     defaultSkipOnEmpty: static function (mixed $value): bool {
                         return $value === 0;
                     }
-=======
-                    new SimpleRuleHandlerContainer($translator),
-                    defaultSkipOnEmpty: static fn (mixed $value): bool => $value === 0
->>>>>>> e65cf88c
                 ),
                 new ArrayDataSet([
                     'name' => 'Dmitriy',
@@ -552,15 +537,10 @@
             ],
             'validator, skipOnEmptyCallback, custom, value is not empty (null)' => [
                 new Validator(
-<<<<<<< HEAD
                     new SimpleRuleHandlerContainer(),
                     defaultSkipOnEmpty: static function (mixed $value): bool {
                         return $value === 0;
                     }
-=======
-                    new SimpleRuleHandlerContainer($translator),
-                    defaultSkipOnEmpty: static fn (mixed $value): bool => $value === 0
->>>>>>> e65cf88c
                 ),
                 new ArrayDataSet([
                     'name' => 'Dmitriy',
