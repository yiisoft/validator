<?php

declare(strict_types=1);

namespace Yiisoft\Validator\Tests;

use PHPUnit\Framework\TestCase;
use stdClass;
use Yiisoft\Validator\DataSet\ArrayDataSet;
use Yiisoft\Validator\Error;
use Yiisoft\Validator\Exception\RuleHandlerInterfaceNotImplementedException;
use Yiisoft\Validator\Exception\RuleHandlerNotFoundException;
use Yiisoft\Validator\Result;
use Yiisoft\Validator\Rule\Boolean;
use Yiisoft\Validator\Rule\CompareTo;
use Yiisoft\Validator\Rule\HasLength;
use Yiisoft\Validator\Rule\Number;
use Yiisoft\Validator\Rule\Required;
use Yiisoft\Validator\RuleInterface;
use Yiisoft\Validator\SimpleRuleHandlerContainer;
use Yiisoft\Validator\SkipOnEmptyCallback\SkipNone;
use Yiisoft\Validator\SkipOnEmptyCallback\SkipOnEmpty;
use Yiisoft\Validator\SkipOnEmptyCallback\SkipOnNull;
use Yiisoft\Validator\Tests\Stub\DataSet;
use Yiisoft\Validator\Tests\Stub\FakeValidatorFactory;
<<<<<<< HEAD
use Yiisoft\Validator\Tests\Stub\Rule;
=======
use Yiisoft\Validator\Tests\Stub\ObjectWithAttributesOnly;
>>>>>>> cd2db12a
use Yiisoft\Validator\ValidationContext;
use Yiisoft\Validator\Validator;

class ValidatorTest extends TestCase
{
    public function testAddingRulesViaConstructor(): void
    {
        $dataObject = new DataSet(['bool' => true, 'int' => 41]);
        $validator = FakeValidatorFactory::make();
        $result = $validator->validate($dataObject, [
            'bool' => [new Boolean()],
            'int' => [
                new Number(asInteger: true),
                new Number(asInteger: true, min: 44),
                static function ($value): Result {
                    $result = new Result();
                    if ($value !== 42) {
                        $result->addError('Value should be 42!', ['int']);
                    }

                    return $result;
                },
            ],
        ]);

        $this->assertTrue($result->isAttributeValid('bool'));
        $this->assertFalse($result->isAttributeValid('int'));
    }

    public function diverseTypesDataProvider(): array
    {
        $class = new stdClass();
        $class->property = true;

        return [
            'object' => [$class],
            'true' => [true],
            'non-empty-string' => ['true'],
            'integer' => [12345],
            'float' => [12.345],
            'false' => [false],
        ];
    }

    /**
     * @dataProvider diverseTypesDataProvider
     */
    public function testDiverseTypes($dataSet): void
    {
        $validator = FakeValidatorFactory::make();
        $result = $validator->validate($dataSet, [new Required()]);

        $this->assertTrue($result->isValid());
    }

    public function testNullAsDataSet(): void
    {
        $validator = FakeValidatorFactory::make();
        $result = $validator->validate(null, ['property' => [new CompareTo(null)]]);

        $this->assertTrue($result->isValid());
    }

    public function testPreValidation(): void
    {
        $validator = FakeValidatorFactory::make();
        $result = $validator->validate(new DataSet(['property' => '']), [
            'property' => [
                new Required(
                    when: static function (mixed $value, ?ValidationContext $context): bool {
                        return false;
                    },
                ),
            ],
        ]);

        $this->assertTrue($result->isValid());
    }

    public function testRuleHandlerWithoutImplement()
    {
        $this->expectException(RuleHandlerInterfaceNotImplementedException::class);

        $ruleHandler = new class () {
        };
        $validator = FakeValidatorFactory::make();
        $validator->validate(new DataSet(['property' => '']), [
            'property' => [
                new class ($ruleHandler) implements RuleInterface {
                    public function __construct(private $ruleHandler)
                    {
                    }

                    public function getName(): string
                    {
                        return 'test';
                    }

                    public function getHandlerClassName(): string
                    {
                        return $this->ruleHandler::class;
                    }
                },
            ],
        ]);
    }

    public function testRuleWithoutHandler()
    {
        $this->expectException(RuleHandlerNotFoundException::class);

        $validator = FakeValidatorFactory::make();
        $validator->validate(new DataSet(['property' => '']), [
            'property' => [
                new class () implements RuleInterface {
                    public function getName(): string
                    {
                        return 'test';
                    }

                    public function getHandlerClassName(): string
                    {
                        return 'NonExistClass';
                    }
                },
            ],
        ]);
    }

    /**
     * @link https://github.com/yiisoft/validator/issues/173
     */
    public function testMissingRequiredAttribute(): void
    {
        $validator = FakeValidatorFactory::make();
        $dataSet = new ArrayDataSet([
            'merchantIdd' => 1,
        ]);
        $rules = [
            'merchantId' => [new Required(), new Number(asInteger: true)],
        ];
        $result = $validator->validate($dataSet, $rules);
        $this->assertEquals([
            new Error('Value cannot be blank.', ['merchantId']),
            new Error('Value must be an integer.', ['merchantId']),
        ], $result->getErrors());
    }

<<<<<<< HEAD
    public function skipOnEmptyDataProvider(): array
    {
        $validator = new Validator(new SimpleRuleHandlerContainer());
        $rules = [
            'name' => [new HasLength(min: 8)],
            'age' => [new Number(asInteger: true, min: 18)],
        ];
        $stringLessThanMinMessage = 'This value must contain at least {min, number} {min, plural, one{character} ' .
            'other{characters}}.';
        $intMessage = 'Value must be an integer.';
        $intLessThanMinMessage = 'Value must be no less than 18.';

        return [
            'rule / validator, skipOnEmpty: false, value not passed' => [
                $validator,
                new ArrayDataSet([
                    'name' => 'Dmitriy',
                ]),
                $rules,
                [
                    new Error($stringLessThanMinMessage, ['name']),
                    new Error($intMessage, ['age']),
                ],
            ],
            'rule / validator, skipOnEmpty: false, value is empty' => [
                $validator,
                new ArrayDataSet([
                    'name' => 'Dmitriy',
                    'age' => null,
                ]),
                $rules,
                [
                    new Error($stringLessThanMinMessage, ['name']),
                    new Error($intMessage, ['age']),
                ],
            ],
            'rule / validator, skipOnEmpty: false, value is not empty' => [
                $validator,
                new ArrayDataSet([
                    'name' => 'Dmitriy',
                    'age' => 17,
                ]),
                $rules,
                [
                    new Error($stringLessThanMinMessage, ['name']),
                    new Error($intLessThanMinMessage, ['age']),
                ],
            ],

            'rule, skipOnEmpty: true, value not passed' => [
                $validator,
                new ArrayDataSet([
                    'name' => 'Dmitriy',
                ]),
                [
                    'name' => [new HasLength(min: 8)],
                    'age' => [new Number(asInteger: true, min: 18, skipOnEmpty: true)],
                ],
                [
                    new Error($stringLessThanMinMessage, ['name']),
                ],
            ],
            'rule, skipOnEmpty: true, value is empty' => [
                $validator,
                new ArrayDataSet([
                    'name' => 'Dmitriy',
                    'age' => null,
                ]),
                [
                    'name' => [new HasLength(min: 8)],
                    'age' => [new Number(asInteger: true, min: 18, skipOnEmpty: true)],
                ],
                [
                    new Error($stringLessThanMinMessage, ['name']),
                ],
            ],
            'rule, skipOnEmpty: true, value is not empty' => [
                $validator,
                new ArrayDataSet([
                    'name' => 'Dmitriy',
                    'age' => 17,
                ]),
                [
                    'name' => [new HasLength(min: 8)],
                    'age' => [new Number(asInteger: true, min: 18, skipOnEmpty: true)],
                ],
                [
                    new Error($stringLessThanMinMessage, ['name']),
                    new Error($intLessThanMinMessage, ['age']),
                ],
            ],

            'rule, skipOnEmptyCallback, SkipOnNull, value not passed' => [
                $validator,
                new ArrayDataSet([
                    'name' => 'Dmitriy',
                ]),
                [
                    'name' => [new HasLength(min: 8)],
                    'age' => [new Number(asInteger: true, min: 18, skipOnEmptyCallback: new SkipOnNull())],
                ],
                [
                    new Error($stringLessThanMinMessage, ['name']),
                ],
            ],
            'rule, skipOnEmptyCallback, SkipOnNull, value is empty' => [
                $validator,
                new ArrayDataSet([
                    'name' => 'Dmitriy',
                    'age' => null,
                ]),
                [
                    'name' => [new HasLength(min: 8)],
                    'age' => [new Number(asInteger: true, min: 18, skipOnEmptyCallback: new SkipOnNull())],
                ],
                [
                    new Error($stringLessThanMinMessage, ['name']),
                ],
            ],
            'rule, skipOnEmptyCallback, SkipOnNull, value is not empty' => [
                $validator,
                new ArrayDataSet([
                    'name' => 'Dmitriy',
                    'age' => 17,
                ]),
                [
                    'name' => [new HasLength(min: 8)],
                    'age' => [new Number(asInteger: true, min: 18, skipOnEmptyCallback: new SkipOnNull())],
                ],
                [
                    new Error($stringLessThanMinMessage, ['name']),
                    new Error($intLessThanMinMessage, ['age']),
                ],
            ],
            'rule, skipOnEmptyCallback, SkipOnNull, value is not empty (empty string)' => [
                $validator,
                new ArrayDataSet([
                    'name' => 'Dmitriy',
                    'age' => '',
                ]),
                [
                    'name' => [new HasLength(min: 8)],
                    'age' => [new Number(asInteger: true, min: 18, skipOnEmptyCallback: new SkipOnNull())],
                ],
                [
                    new Error($stringLessThanMinMessage, ['name']),
                    new Error($intMessage, ['age']),
                ],
            ],

            'rule, skipOnEmptyCallback, custom, value not passed' => [
                $validator,
                new ArrayDataSet([
                    'name' => 'Dmitriy',
                ]),
                [
                    'name' => [new HasLength(min: 8)],
                    'age' => [
                        new Number(
                            asInteger: true,
                            min: 18,
                            skipOnEmptyCallback: static function (mixed $value): bool {
                                return $value === 0;
                            }
                        ),
                    ],
                ],
                [
                    new Error($stringLessThanMinMessage, ['name']),
                    new Error($intMessage, ['age']),
                ],
            ],
            'rule, skipOnEmptyCallback, custom, value is empty' => [
                $validator,
                new ArrayDataSet([
                    'name' => 'Dmitriy',
                    'age' => 0,
                ]),
                [
                    'name' => [new HasLength(min: 8)],
                    'age' => [
                        new Number(
                            asInteger: true,
                            min: 18,
                            skipOnEmptyCallback: static function (mixed $value): bool {
                                return $value === 0;
                            }
                        ),
                    ],
                ],
                [
                    new Error($stringLessThanMinMessage, ['name']),
                ],
            ],
            'rule, skipOnEmptyCallback, custom, value is not empty' => [
                $validator,
                new ArrayDataSet([
                    'name' => 'Dmitriy',
                    'age' => 17,
                ]),
                [
                    'name' => [new HasLength(min: 8)],
                    'age' => [
                        new Number(
                            asInteger: true,
                            min: 18,
                            skipOnEmptyCallback: static function (mixed $value): bool {
                                return $value === 0;
                            }
                        ),
                    ],
                ],
                [
                    new Error($stringLessThanMinMessage, ['name']),
                    new Error($intLessThanMinMessage, ['age']),
                ],
            ],
            'rule, skipOnEmptyCallback, custom, value is not empty (null)' => [
                $validator,
                new ArrayDataSet([
                    'name' => 'Dmitriy',
                    'age' => null,
                ]),
                [
                    'name' => [new HasLength(min: 8)],
                    'age' => [
                        new Number(
                            asInteger: true,
                            min: 18,
                            skipOnEmptyCallback: static function (mixed $value): bool {
                                return $value === 0;
                            }
                        ),
                    ],
                ],
                [
                    new Error($stringLessThanMinMessage, ['name']),
                    new Error($intMessage, ['age']),
                ],
            ],

            'validator, skipOnEmpty: true, value not passed' => [
                new Validator(new SimpleRuleHandlerContainer(), skipOnEmpty: true),
                new ArrayDataSet([
                    'name' => 'Dmitriy',
                ]),
                $rules,
                [
                    new Error($stringLessThanMinMessage, ['name']),
                ],
            ],
            'validator, skipOnEmpty: true, value is empty' => [
                new Validator(new SimpleRuleHandlerContainer(), skipOnEmpty: true),
                new ArrayDataSet([
                    'name' => 'Dmitriy',
                    'age' => null,
                ]),
                $rules,
                [
                    new Error($stringLessThanMinMessage, ['name']),
                ],
            ],
            'validator, skipOnEmpty: true, value is not empty' => [
                new Validator(new SimpleRuleHandlerContainer(), skipOnEmpty: true),
                new ArrayDataSet([
                    'name' => 'Dmitriy',
                    'age' => 17,
                ]),
                $rules,
                [
                    new Error($stringLessThanMinMessage, ['name']),
                    new Error($intLessThanMinMessage, ['age']),
                ],
            ],

            'validator, skipOnEmptyCallback, SkipOnNull, value not passed' => [
                new Validator(new SimpleRuleHandlerContainer(), skipOnEmptyCallback: new SkipOnNull()),
                new ArrayDataSet([
                    'name' => 'Dmitriy',
                ]),
                $rules,
                [
                    new Error($stringLessThanMinMessage, ['name']),
                ],
            ],
            'validator, skipOnEmptyCallback, SkipOnNull, value is empty' => [
                new Validator(new SimpleRuleHandlerContainer(), skipOnEmptyCallback: new SkipOnNull()),
                new ArrayDataSet([
                    'name' => 'Dmitriy',
                    'age' => null,
                ]),
                $rules,
                [
                    new Error($stringLessThanMinMessage, ['name']),
                ],
            ],
            'validator, skipOnEmptyCallback, SkipOnNull, value is not empty' => [
                new Validator(new SimpleRuleHandlerContainer(), skipOnEmptyCallback: new SkipOnNull()),
                new ArrayDataSet([
                    'name' => 'Dmitriy',
                    'age' => 17,
                ]),
                $rules,
                [
                    new Error($stringLessThanMinMessage, ['name']),
                    new Error($intLessThanMinMessage, ['age']),
                ],
            ],
            'validator, skipOnEmptyCallback, SkipOnNull, value is not empty (empty string)' => [
                new Validator(new SimpleRuleHandlerContainer(), skipOnEmptyCallback: new SkipOnNull()),
                new ArrayDataSet([
                    'name' => 'Dmitriy',
                    'age' => '',
                ]),
                $rules,
                [
                    new Error($stringLessThanMinMessage, ['name']),
                    new Error($intMessage, ['age']),
                ],
            ],

            'validator, skipOnEmptyCallback, custom, value not passed' => [
                new Validator(
                    new SimpleRuleHandlerContainer(),
                    skipOnEmptyCallback: static function (mixed $value): bool {
                        return $value === 0;
                    }
                ),
                new ArrayDataSet([
                    'name' => 'Dmitriy',
                ]),
                $rules,
                [
                    new Error($stringLessThanMinMessage, ['name']),
                    new Error($intMessage, ['age']),
                ],
            ],
            'validator, skipOnEmptyCallback, custom, value is empty' => [
                new Validator(
                    new SimpleRuleHandlerContainer(),
                    skipOnEmptyCallback: static function (mixed $value): bool {
                        return $value === 0;
                    }
                ),
                new ArrayDataSet([
                    'name' => 'Dmitriy',
                    'age' => 0,
                ]),
                $rules,
                [
                    new Error($stringLessThanMinMessage, ['name']),
                ],
            ],
            'validator, skipOnEmptyCallback, custom, value is not empty' => [
                new Validator(
                    new SimpleRuleHandlerContainer(),
                    skipOnEmptyCallback: static function (mixed $value): bool {
                        return $value === 0;
                    }
                ),
                new ArrayDataSet([
                    'name' => 'Dmitriy',
                    'age' => 17,
                ]),
                $rules,
                [
                    new Error($stringLessThanMinMessage, ['name']),
                    new Error($intLessThanMinMessage, ['age']),
                ],
            ],
            'validator, skipOnEmptyCallback, custom, value is not empty (null)' => [
                new Validator(
                    new SimpleRuleHandlerContainer(),
                    skipOnEmptyCallback: static function (mixed $value): bool {
                        return $value === 0;
                    }
                ),
                new ArrayDataSet([
                    'name' => 'Dmitriy',
                    'age' => null,
                ]),
                $rules,
                [
                    new Error($stringLessThanMinMessage, ['name']),
                    new Error($intMessage, ['age']),
                ],
            ],
        ];
    }

    /**
     * @param Validator $validator
     * @param ArrayDataSet $data
     * @param Rule[] $rules
     * @param Error[] $expectedErrors
     *
     * @dataProvider skipOnEmptyDataProvider
     */
    public function testSkipOnEmpty(Validator $validator, ArrayDataSet $data, array $rules, array $expectedErrors): void
    {
        $result = $validator->validate($data, $rules);
        $this->assertEquals($expectedErrors, $result->getErrors());
    }

    public function initSkipOnEmptyDataProvider(): array
    {
        return [
            [new Validator(new SimpleRuleHandlerContainer()), null, null],
            [new Validator(new SimpleRuleHandlerContainer(), skipOnEmpty: false), false, SkipNone::class],
            [new Validator(new SimpleRuleHandlerContainer(), skipOnEmpty: true), true, SkipOnEmpty::class],
            [
                new Validator(new SimpleRuleHandlerContainer(), skipOnEmptyCallback: new SkipOnNull()),
                true,
                SkipOnNull::class,
            ],
        ];
    }

    /**
     * @dataProvider initSkipOnEmptyDataProvider
     */
    public function testInitSkipOnEmpty(
        Validator $validator,
        ?bool $expectedSkipOnEmpty,
        ?string $expectedSkipOnEmptyCallbackClass
    ): void {
        $this->assertSame($expectedSkipOnEmpty, $validator->getSkipOnEmpty());

        if ($expectedSkipOnEmptyCallbackClass !== null) {
            $this->assertInstanceOf($expectedSkipOnEmptyCallbackClass, $validator->getSkipOnEmptyCallback());
        }
=======
    public function testObjectWithAttributesOnly(): void
    {
        $object = new ObjectWithAttributesOnly();

        $validator = FakeValidatorFactory::make();

        $result = $validator->validate($object);

        $this->assertFalse($result->isValid());
        $this->assertCount(1, $result->getErrorMessages());
        $this->assertStringStartsWith('This value must contain at least', $result->getErrorMessages()[0]);
>>>>>>> cd2db12a
    }
}<|MERGE_RESOLUTION|>--- conflicted
+++ resolved
@@ -23,11 +23,8 @@
 use Yiisoft\Validator\SkipOnEmptyCallback\SkipOnNull;
 use Yiisoft\Validator\Tests\Stub\DataSet;
 use Yiisoft\Validator\Tests\Stub\FakeValidatorFactory;
-<<<<<<< HEAD
 use Yiisoft\Validator\Tests\Stub\Rule;
-=======
 use Yiisoft\Validator\Tests\Stub\ObjectWithAttributesOnly;
->>>>>>> cd2db12a
 use Yiisoft\Validator\ValidationContext;
 use Yiisoft\Validator\Validator;
 
@@ -176,7 +173,6 @@
         ], $result->getErrors());
     }
 
-<<<<<<< HEAD
     public function skipOnEmptyDataProvider(): array
     {
         $validator = new Validator(new SimpleRuleHandlerContainer());
@@ -608,7 +604,8 @@
         if ($expectedSkipOnEmptyCallbackClass !== null) {
             $this->assertInstanceOf($expectedSkipOnEmptyCallbackClass, $validator->getSkipOnEmptyCallback());
         }
-=======
+    }
+
     public function testObjectWithAttributesOnly(): void
     {
         $object = new ObjectWithAttributesOnly();
@@ -620,6 +617,5 @@
         $this->assertFalse($result->isValid());
         $this->assertCount(1, $result->getErrorMessages());
         $this->assertStringStartsWith('This value must contain at least', $result->getErrorMessages()[0]);
->>>>>>> cd2db12a
     }
 }