<?php

declare(strict_types=1);

namespace Yiisoft\Validator\Tests;

use PHPUnit\Framework\TestCase;
use stdClass;
use Yiisoft\Validator\DataSet\ArrayDataSet;
use Yiisoft\Validator\DataSetInterface;
use Yiisoft\Validator\Error;
use Yiisoft\Validator\Exception\RuleHandlerInterfaceNotImplementedException;
use Yiisoft\Validator\Exception\RuleHandlerNotFoundException;
use Yiisoft\Validator\Result;
use Yiisoft\Validator\Rule\Boolean;
use Yiisoft\Validator\Rule\CompareTo;
use Yiisoft\Validator\Rule\HasLength;
use Yiisoft\Validator\Rule\InRange;
use Yiisoft\Validator\Rule\Number;
use Yiisoft\Validator\Rule\Required;
use Yiisoft\Validator\RuleInterface;
use Yiisoft\Validator\SimpleRuleHandlerContainer;
use Yiisoft\Validator\SkipOnEmptyCallback\SkipOnNull;
use Yiisoft\Validator\Tests\Stub\DataSet;
use Yiisoft\Validator\Tests\Stub\FakeValidatorFactory;
use Yiisoft\Validator\Tests\Stub\NotNullRule\NotNull;
use Yiisoft\Validator\Tests\Stub\Rule;
use Yiisoft\Validator\Tests\Stub\ObjectWithAttributesOnly;
use Yiisoft\Validator\Tests\Stub\TranslatorFactory;
use Yiisoft\Validator\ValidationContext;
use Yiisoft\Validator\Validator;

class ValidatorTest extends TestCase
{
    public function testAddingRulesViaConstructor(): void
    {
        $dataObject = new DataSet(['bool' => true, 'int' => 41]);
        $validator = FakeValidatorFactory::make();
        $result = $validator->validate($dataObject, [
            'bool' => [new Boolean()],
            'int' => [
                new Number(asInteger: true),
                new Number(asInteger: true, min: 44),
                static function ($value): Result {
                    $result = new Result();
                    if ($value !== 42) {
                        $result->addError('Value should be 42!', ['int']);
                    }

                    return $result;
                },
            ],
        ]);

        $this->assertTrue($result->isAttributeValid('bool'));
        $this->assertFalse($result->isAttributeValid('int'));
    }

    public function diverseTypesDataProvider(): array
    {
        $class = new stdClass();
        $class->property = true;

        return [
            'object' => [$class],
            'true' => [true],
            'non-empty-string' => ['true'],
            'integer' => [12345],
            'float' => [12.345],
            'false' => [false],
        ];
    }

    /**
     * @dataProvider diverseTypesDataProvider
     */
    public function testDiverseTypes($dataSet): void
    {
        $validator = FakeValidatorFactory::make();
        $result = $validator->validate($dataSet, [new Required()]);

        $this->assertTrue($result->isValid());
    }

    public function testNullAsDataSet(): void
    {
        $validator = FakeValidatorFactory::make();
        $result = $validator->validate(null, ['property' => [new CompareTo(null)]]);

        $this->assertTrue($result->isValid());
    }

    public function testPreValidation(): void
    {
        $validator = FakeValidatorFactory::make();
        $result = $validator->validate(
            new DataSet(['property' => '']),
            ['property' => [new Required(when: static fn (mixed $value, ?ValidationContext $context): bool => false)]],
        );

        $this->assertTrue($result->isValid());
    }

    public function testRuleHandlerWithoutImplement(): void
    {
        $ruleHandler = new class () {
        };
        $validator = FakeValidatorFactory::make();

        $this->expectException(RuleHandlerInterfaceNotImplementedException::class);
        $validator->validate(new DataSet(['property' => '']), [
            'property' => [
                new class ($ruleHandler) implements RuleInterface {
                    public function __construct(private $ruleHandler)
                    {
                    }

                    public function getName(): string
                    {
                        return 'test';
                    }

                    public function getHandlerClassName(): string
                    {
                        return $this->ruleHandler::class;
                    }
                },
            ],
        ]);
    }

    public function testRuleWithoutHandler(): void
    {
        $this->expectException(RuleHandlerNotFoundException::class);

        $validator = FakeValidatorFactory::make();
        $validator->validate(new DataSet(['property' => '']), [
            'property' => [
                new class () implements RuleInterface {
                    public function getName(): string
                    {
                        return 'test';
                    }

                    public function getHandlerClassName(): string
                    {
                        return 'NonExistClass';
                    }
                },
            ],
        ]);
    }

    public function requiredDataProvider(): array
    {
        $strictRules = [
            'orderBy' => [new Required()],
            'sort' => [
                new InRange(
                    ['asc', 'desc'],
                    skipOnEmpty: static function (mixed $value, object $rule, ValidationContext $context): bool {
                        return $context->isAttributeMissing();
                    }
                ),
            ],
        ];
        $notStrictRules = [
            'orderBy' => [new Required()],
            'sort' => [
                new InRange(
                    ['asc', 'desc'],
                    skipOnEmpty: static function (mixed $value, object $rule, ValidationContext $context): bool {
                        return $context->isAttributeMissing() || $value === '';
                    }
                ),
            ],
        ];

        return [
            [
                ['merchantId' => [new Required(), new Number(asInteger: true)]],
                new ArrayDataSet(['merchantId' => null]),
                [
                    new Error('Value cannot be blank.', ['merchantId']),
                    new Error('Value must be an integer.', ['merchantId']),
                ],
            ],
            [
                ['merchantId' => [new Required(), new Number(asInteger: true, skipOnError: true)]],
                new ArrayDataSet(['merchantId' => null]),
                [new Error('Value cannot be blank.', ['merchantId'])],
            ],
            [
                ['merchantId' => [new Required(), new Number(asInteger: true, skipOnError: true)]],
                new ArrayDataSet(['merchantIdd' => 1]),
                [new Error('Value not passed.', ['merchantId'])],
            ],

            [
                $strictRules,
                new ArrayDataSet(['orderBy' => 'name', 'sort' => 'asc']),
                [],
            ],
            [
                $notStrictRules,
                new ArrayDataSet(['orderBy' => 'name', 'sort' => 'asc']),
                [],
            ],

            [
                $strictRules,
                new ArrayDataSet(['orderBy' => 'name', 'sort' => 'desc']),
                [],
            ],
            [
                $notStrictRules,
                new ArrayDataSet(['orderBy' => 'name', 'sort' => 'desc']),
                [],
            ],

            [
                $strictRules,
                new ArrayDataSet(['orderBy' => 'name', 'sort' => 'up']),
                [new Error('This value is invalid.', ['sort'])],
            ],
            [
                $notStrictRules,
                new ArrayDataSet(['orderBy' => 'name', 'sort' => 'up']),
                [new Error('This value is invalid.', ['sort'])],
            ],

            [
                $strictRules,
                new ArrayDataSet(['orderBy' => 'name', 'sort' => '']),
                [new Error('This value is invalid.', ['sort'])],
            ],
            [
                $notStrictRules,
                new ArrayDataSet(['orderBy' => 'name', 'sort' => '']),
                [],
            ],

            [
                $strictRules,
                new ArrayDataSet(['orderBy' => 'name']),
                [],
            ],
            [
                $notStrictRules,
                new ArrayDataSet(['orderBy' => 'name']),
                [],
            ],

            [
                $strictRules,
                new ArrayDataSet(['orderBy' => '']),
                [new Error('Value cannot be blank.', ['orderBy'])],
            ],
            [
                $notStrictRules,
                new ArrayDataSet(['orderBy' => '']),
                [new Error('Value cannot be blank.', ['orderBy'])],
            ],

            [
                $strictRules,
                new ArrayDataSet([]),
                [new Error('Value not passed.', ['orderBy'])],
            ],
            [
                $notStrictRules,
                new ArrayDataSet([]),
                [new Error('Value not passed.', ['orderBy'])],
            ],
        ];
    }

    /**
     * @link https://github.com/yiisoft/validator/issues/173
     * @link https://github.com/yiisoft/validator/issues/289
     * @dataProvider requiredDataProvider
     */
    public function testRequired(array $rules, DataSetInterface $dataSet, array $expectedErrors): void
    {
        $validator = FakeValidatorFactory::make();
        $result = $validator->validate($dataSet, $rules);
        $this->assertEquals($expectedErrors, $result->getErrors());
    }

    public function skipOnEmptyDataProvider(): array
    {
        $translator = (new TranslatorFactory())->create();
        $validator = FakeValidatorFactory::make();
        $rules = [
            'name' => [new HasLength(min: 8)],
            'age' => [new Number(asInteger: true, min: 18)],
        ];
        $stringLessThanMinMessage = 'This value must contain at least 8 characters.';
        $intMessage = 'Value must be an integer.';
        $intLessThanMinMessage = 'Value must be no less than 18.';

        return [
            'rule / validator, skipOnEmpty: false, value not passed' => [
                $validator,
                new ArrayDataSet([
                    'name' => 'Dmitriy',
                ]),
                $rules,
                [
                    new Error($stringLessThanMinMessage, ['name']),
                    new Error($intMessage, ['age']),
                ],
            ],
            'rule / validator, skipOnEmpty: false, value is empty' => [
                $validator,
                new ArrayDataSet([
                    'name' => 'Dmitriy',
                    'age' => null,
                ]),
                $rules,
                [
                    new Error($stringLessThanMinMessage, ['name']),
                    new Error($intMessage, ['age']),
                ],
            ],
            'rule / validator, skipOnEmpty: false, value is not empty' => [
                $validator,
                new ArrayDataSet([
                    'name' => 'Dmitriy',
                    'age' => 17,
                ]),
                $rules,
                [
                    new Error($stringLessThanMinMessage, ['name']),
                    new Error($intLessThanMinMessage, ['age']),
                ],
            ],

            'rule, skipOnEmpty: true, value not passed' => [
                $validator,
                new ArrayDataSet([
                    'name' => 'Dmitriy',
                ]),
                [
                    'name' => [new HasLength(min: 8)],
                    'age' => [new Number(asInteger: true, min: 18, skipOnEmpty: true)],
                ],
                [
                    new Error($stringLessThanMinMessage, ['name']),
                ],
            ],
            'rule, skipOnEmpty: true, value is empty' => [
                $validator,
                new ArrayDataSet([
                    'name' => 'Dmitriy',
                    'age' => null,
                ]),
                [
                    'name' => [new HasLength(min: 8)],
                    'age' => [new Number(asInteger: true, min: 18, skipOnEmpty: true)],
                ],
                [
                    new Error($stringLessThanMinMessage, ['name']),
                ],
            ],
            'rule, skipOnEmpty: true, value is not empty' => [
                $validator,
                new ArrayDataSet([
                    'name' => 'Dmitriy',
                    'age' => 17,
                ]),
                [
                    'name' => [new HasLength(min: 8)],
                    'age' => [new Number(asInteger: true, min: 18, skipOnEmpty: true)],
                ],
                [
                    new Error($stringLessThanMinMessage, ['name']),
                    new Error($intLessThanMinMessage, ['age']),
                ],
            ],

            'rule, skipOnEmpty: SkipOnNull, value not passed' => [
                $validator,
                new ArrayDataSet([
                    'name' => 'Dmitriy',
                ]),
                [
                    'name' => [new HasLength(min: 8)],
                    'age' => [new Number(asInteger: true, min: 18, skipOnEmpty: new SkipOnNull())],
                ],
                [
                    new Error($stringLessThanMinMessage, ['name']),
                ],
            ],
            'rule, skipOnEmpty: SkipOnNull, value is empty' => [
                $validator,
                new ArrayDataSet([
                    'name' => 'Dmitriy',
                    'age' => null,
                ]),
                [
                    'name' => [new HasLength(min: 8)],
                    'age' => [new Number(asInteger: true, min: 18, skipOnEmpty: new SkipOnNull())],
                ],
                [
                    new Error($stringLessThanMinMessage, ['name']),
                ],
            ],
            'rule, skipOnEmpty: SkipOnNull, value is not empty' => [
                $validator,
                new ArrayDataSet([
                    'name' => 'Dmitriy',
                    'age' => 17,
                ]),
                [
                    'name' => [new HasLength(min: 8)],
                    'age' => [new Number(asInteger: true, min: 18, skipOnEmpty: new SkipOnNull())],
                ],
                [
                    new Error($stringLessThanMinMessage, ['name']),
                    new Error($intLessThanMinMessage, ['age']),
                ],
            ],
            'rule, skipOnEmpty: SkipOnNull, value is not empty (empty string)' => [
                $validator,
                new ArrayDataSet([
                    'name' => 'Dmitriy',
                    'age' => '',
                ]),
                [
                    'name' => [new HasLength(min: 8)],
                    'age' => [new Number(asInteger: true, min: 18, skipOnEmpty: new SkipOnNull())],
                ],
                [
                    new Error($stringLessThanMinMessage, ['name']),
                    new Error($intMessage, ['age']),
                ],
            ],

            'rule, skipOnEmpty: custom callback, value not passed' => [
                $validator,
                new ArrayDataSet([
                    'name' => 'Dmitriy',
                ]),
                [
                    'name' => [new HasLength(min: 8)],
                    'age' => [
                        new Number(
                            asInteger: true,
                            min: 18,
<<<<<<< HEAD
                            skipOnEmpty: static function (
                                mixed $value,
                                object $rule,
                                ValidationContext $context
                            ): bool {
                                return $value === 0;
                            }
=======
                            skipOnEmpty: static fn (mixed $value): bool => $value === 0
>>>>>>> aa582666
                        ),
                    ],
                ],
                [
                    new Error($stringLessThanMinMessage, ['name']),
                    new Error($intMessage, ['age']),
                ],
            ],
            'rule, skipOnEmpty: custom callback, value is empty' => [
                $validator,
                new ArrayDataSet([
                    'name' => 'Dmitriy',
                    'age' => 0,
                ]),
                [
                    'name' => [new HasLength(min: 8)],
                    'age' => [
                        new Number(
                            asInteger: true,
                            min: 18,
<<<<<<< HEAD
                            skipOnEmpty: static function (
                                mixed $value,
                                object $rule,
                                ValidationContext $context
                            ): bool {
                                return $value === 0;
                            }
=======
                            skipOnEmpty: static fn (mixed $value): bool => $value === 0
>>>>>>> aa582666
                        ),
                    ],
                ],
                [
                    new Error($stringLessThanMinMessage, ['name']),
                ],
            ],
            'rule, skipOnEmpty, custom callback, value is not empty' => [
                $validator,
                new ArrayDataSet([
                    'name' => 'Dmitriy',
                    'age' => 17,
                ]),
                [
                    'name' => [new HasLength(min: 8)],
                    'age' => [
                        new Number(
                            asInteger: true,
                            min: 18,
<<<<<<< HEAD
                            skipOnEmpty: static function (
                                mixed $value,
                                object $rule,
                                ValidationContext $context
                            ): bool {
                                return $value === 0;
                            }
=======
                            skipOnEmpty: static fn (mixed $value): bool => $value === 0
>>>>>>> aa582666
                        ),
                    ],
                ],
                [
                    new Error($stringLessThanMinMessage, ['name']),
                    new Error($intLessThanMinMessage, ['age']),
                ],
            ],
            'rule, skipOnEmpty, custom callback, value is not empty (null)' => [
                $validator,
                new ArrayDataSet([
                    'name' => 'Dmitriy',
                    'age' => null,
                ]),
                [
                    'name' => [new HasLength(min: 8)],
                    'age' => [
                        new Number(
                            asInteger: true,
                            min: 18,
<<<<<<< HEAD
                            skipOnEmpty: static function (
                                mixed $value,
                                object $rule,
                                ValidationContext $context
                            ): bool {
                                return $value === 0;
                            }
=======
                            skipOnEmpty: static fn (mixed $value): bool => $value === 0
>>>>>>> aa582666
                        ),
                    ],
                ],
                [
                    new Error($stringLessThanMinMessage, ['name']),
                    new Error($intMessage, ['age']),
                ],
            ],

            'validator, skipOnEmpty: true, value not passed' => [
                new Validator(new SimpleRuleHandlerContainer($translator), defaultSkipOnEmpty: true),
                new ArrayDataSet([
                    'name' => 'Dmitriy',
                ]),
                $rules,
                [
                    new Error($stringLessThanMinMessage, ['name']),
                ],
            ],
            'validator, skipOnEmpty: true, value is empty' => [
                new Validator(new SimpleRuleHandlerContainer($translator), defaultSkipOnEmpty: true),
                new ArrayDataSet([
                    'name' => 'Dmitriy',
                    'age' => null,
                ]),
                $rules,
                [
                    new Error($stringLessThanMinMessage, ['name']),
                ],
            ],
            'validator, skipOnEmpty: true, value is not empty' => [
                new Validator(new SimpleRuleHandlerContainer($translator), defaultSkipOnEmpty: true),
                new ArrayDataSet([
                    'name' => 'Dmitriy',
                    'age' => 17,
                ]),
                $rules,
                [
                    new Error($stringLessThanMinMessage, ['name']),
                    new Error($intLessThanMinMessage, ['age']),
                ],
            ],

            'validator, skipOnEmpty: SkipOnNull, value not passed' => [
                new Validator(new SimpleRuleHandlerContainer($translator), defaultSkipOnEmpty: new SkipOnNull()),
                new ArrayDataSet([
                    'name' => 'Dmitriy',
                ]),
                $rules,
                [
                    new Error($stringLessThanMinMessage, ['name']),
                ],
            ],
            'validator, skipOnEmpty: SkipOnNull, value is empty' => [
                new Validator(new SimpleRuleHandlerContainer($translator), defaultSkipOnEmpty: new SkipOnNull()),
                new ArrayDataSet([
                    'name' => 'Dmitriy',
                    'age' => null,
                ]),
                $rules,
                [
                    new Error($stringLessThanMinMessage, ['name']),
                ],
            ],
            'validator, skipOnEmpty: SkipOnNull, value is not empty' => [
                new Validator(new SimpleRuleHandlerContainer($translator), defaultSkipOnEmpty: new SkipOnNull()),
                new ArrayDataSet([
                    'name' => 'Dmitriy',
                    'age' => 17,
                ]),
                $rules,
                [
                    new Error($stringLessThanMinMessage, ['name']),
                    new Error($intLessThanMinMessage, ['age']),
                ],
            ],
            'validator, skipOnEmpty: SkipOnNull, value is not empty (empty string)' => [
                new Validator(new SimpleRuleHandlerContainer($translator), defaultSkipOnEmpty: new SkipOnNull()),
                new ArrayDataSet([
                    'name' => 'Dmitriy',
                    'age' => '',
                ]),
                $rules,
                [
                    new Error($stringLessThanMinMessage, ['name']),
                    new Error($intMessage, ['age']),
                ],
            ],

            'validator, skipOnEmpty: custom callback, value not passed' => [
                new Validator(
                    new SimpleRuleHandlerContainer($translator),
<<<<<<< HEAD
                    defaultSkipOnEmpty: static function (mixed $value, object $rule, ValidationContext $context): bool {
                        return $value === 0;
                    }
=======
                    defaultSkipOnEmpty: static fn (mixed $value): bool => $value === 0
>>>>>>> aa582666
                ),
                new ArrayDataSet([
                    'name' => 'Dmitriy',
                ]),
                $rules,
                [
                    new Error($stringLessThanMinMessage, ['name']),
                    new Error($intMessage, ['age']),
                ],
            ],
            'validator, skipOnEmpty: custom callback, value is empty' => [
                new Validator(
                    new SimpleRuleHandlerContainer($translator),
<<<<<<< HEAD
                    defaultSkipOnEmpty: static function (mixed $value, object $rule, ValidationContext $context): bool {
                        return $value === 0;
                    }
=======
                    defaultSkipOnEmpty: static fn (mixed $value): bool => $value === 0
>>>>>>> aa582666
                ),
                new ArrayDataSet([
                    'name' => 'Dmitriy',
                    'age' => 0,
                ]),
                $rules,
                [
                    new Error($stringLessThanMinMessage, ['name']),
                ],
            ],
            'validator, skipOnEmpty: custom callback, value is not empty' => [
                new Validator(
                    new SimpleRuleHandlerContainer($translator),
<<<<<<< HEAD
                    defaultSkipOnEmpty: static function (mixed $value, object $rule, ValidationContext $context): bool {
                        return $value === 0;
                    }
=======
                    defaultSkipOnEmpty: static fn (mixed $value): bool => $value === 0
>>>>>>> aa582666
                ),
                new ArrayDataSet([
                    'name' => 'Dmitriy',
                    'age' => 17,
                ]),
                $rules,
                [
                    new Error($stringLessThanMinMessage, ['name']),
                    new Error($intLessThanMinMessage, ['age']),
                ],
            ],
            'validator, skipOnEmpty: custom callback, value is not empty (null)' => [
                new Validator(
                    new SimpleRuleHandlerContainer($translator),
<<<<<<< HEAD
                    defaultSkipOnEmpty: static function (mixed $value, object $rule, ValidationContext $context): bool {
                        return $value === 0;
                    }
=======
                    defaultSkipOnEmpty: static fn (mixed $value): bool => $value === 0
>>>>>>> aa582666
                ),
                new ArrayDataSet([
                    'name' => 'Dmitriy',
                    'age' => null,
                ]),
                $rules,
                [
                    new Error($stringLessThanMinMessage, ['name']),
                    new Error($intMessage, ['age']),
                ],
            ],
        ];
    }

    /**
     * @param Rule[] $rules
     * @param Error[] $expectedErrors
     *
     * @dataProvider skipOnEmptyDataProvider
     */
    public function testSkipOnEmpty(Validator $validator, ArrayDataSet $data, array $rules, array $expectedErrors): void
    {
        $result = $validator->validate($data, $rules);
        $this->assertEquals($expectedErrors, $result->getErrors());
    }

    public function initSkipOnEmptyDataProvider(): array
    {
        return [
            'null' => [
                null,
                new class () {
                    #[Required]
                    public ?string $name = null;
                },
                false,
            ],
            'false' => [
                false,
                new class () {
                    #[Required]
                    public ?string $name = null;
                },
                false,
            ],
            'true' => [
                true,
                new class () {
                    #[Required]
                    public ?string $name = null;
                },
                true,
            ],
            'callable' => [
                new SkipOnNull(),
                new class () {
                    #[Required]
                    public ?string $name = null;
                },
                true,
            ],
            'do-not-override-rule' => [
                false,
                new class () {
                    #[Required(skipOnEmpty: true)]
                    public string $name = '';
                },
                true,
            ],
        ];
    }

    /**
     * @dataProvider initSkipOnEmptyDataProvider
     */
    public function testInitSkipOnEmpty(
        bool|callable|null $skipOnEmpty,
        mixed $data,
        bool $expectedResult,
    ): void {
        $translator = (new TranslatorFactory())->create();
        $validator = new Validator(new SimpleRuleHandlerContainer($translator), defaultSkipOnEmpty: $skipOnEmpty);

        $result = $validator->validate($data);

        $this->assertSame($expectedResult, $result->isValid());
    }

    public function testObjectWithAttributesOnly(): void
    {
        $object = new ObjectWithAttributesOnly();

        $validator = FakeValidatorFactory::make();

        $result = $validator->validate($object);

        $this->assertFalse($result->isValid());
        $this->assertCount(1, $result->getErrorMessages());
        $this->assertStringStartsWith('This value must contain at least', $result->getErrorMessages()[0]);
    }

    public function testRuleWithoutSkipOnEmpty(): void
    {
        $translator = (new TranslatorFactory())->create();
        $validator = new Validator(new SimpleRuleHandlerContainer($translator), defaultSkipOnEmpty: new SkipOnNull());

        $data = new class () {
            #[NotNull]
            public ?string $name = null;
        };

        $result = $validator->validate($data);

        $this->assertFalse($result->isValid());
    }
}<|MERGE_RESOLUTION|>--- conflicted
+++ resolved
@@ -448,7 +448,6 @@
                         new Number(
                             asInteger: true,
                             min: 18,
-<<<<<<< HEAD
                             skipOnEmpty: static function (
                                 mixed $value,
                                 object $rule,
@@ -456,9 +455,6 @@
                             ): bool {
                                 return $value === 0;
                             }
-=======
-                            skipOnEmpty: static fn (mixed $value): bool => $value === 0
->>>>>>> aa582666
                         ),
                     ],
                 ],
@@ -479,7 +475,6 @@
                         new Number(
                             asInteger: true,
                             min: 18,
-<<<<<<< HEAD
                             skipOnEmpty: static function (
                                 mixed $value,
                                 object $rule,
@@ -487,9 +482,6 @@
                             ): bool {
                                 return $value === 0;
                             }
-=======
-                            skipOnEmpty: static fn (mixed $value): bool => $value === 0
->>>>>>> aa582666
                         ),
                     ],
                 ],
@@ -509,7 +501,6 @@
                         new Number(
                             asInteger: true,
                             min: 18,
-<<<<<<< HEAD
                             skipOnEmpty: static function (
                                 mixed $value,
                                 object $rule,
@@ -517,9 +508,6 @@
                             ): bool {
                                 return $value === 0;
                             }
-=======
-                            skipOnEmpty: static fn (mixed $value): bool => $value === 0
->>>>>>> aa582666
                         ),
                     ],
                 ],
@@ -540,7 +528,6 @@
                         new Number(
                             asInteger: true,
                             min: 18,
-<<<<<<< HEAD
                             skipOnEmpty: static function (
                                 mixed $value,
                                 object $rule,
@@ -548,9 +535,6 @@
                             ): bool {
                                 return $value === 0;
                             }
-=======
-                            skipOnEmpty: static fn (mixed $value): bool => $value === 0
->>>>>>> aa582666
                         ),
                     ],
                 ],
@@ -643,13 +627,9 @@
             'validator, skipOnEmpty: custom callback, value not passed' => [
                 new Validator(
                     new SimpleRuleHandlerContainer($translator),
-<<<<<<< HEAD
                     defaultSkipOnEmpty: static function (mixed $value, object $rule, ValidationContext $context): bool {
                         return $value === 0;
                     }
-=======
-                    defaultSkipOnEmpty: static fn (mixed $value): bool => $value === 0
->>>>>>> aa582666
                 ),
                 new ArrayDataSet([
                     'name' => 'Dmitriy',
@@ -663,13 +643,9 @@
             'validator, skipOnEmpty: custom callback, value is empty' => [
                 new Validator(
                     new SimpleRuleHandlerContainer($translator),
-<<<<<<< HEAD
                     defaultSkipOnEmpty: static function (mixed $value, object $rule, ValidationContext $context): bool {
                         return $value === 0;
                     }
-=======
-                    defaultSkipOnEmpty: static fn (mixed $value): bool => $value === 0
->>>>>>> aa582666
                 ),
                 new ArrayDataSet([
                     'name' => 'Dmitriy',
@@ -683,13 +659,9 @@
             'validator, skipOnEmpty: custom callback, value is not empty' => [
                 new Validator(
                     new SimpleRuleHandlerContainer($translator),
-<<<<<<< HEAD
                     defaultSkipOnEmpty: static function (mixed $value, object $rule, ValidationContext $context): bool {
                         return $value === 0;
                     }
-=======
-                    defaultSkipOnEmpty: static fn (mixed $value): bool => $value === 0
->>>>>>> aa582666
                 ),
                 new ArrayDataSet([
                     'name' => 'Dmitriy',
@@ -704,13 +676,9 @@
             'validator, skipOnEmpty: custom callback, value is not empty (null)' => [
                 new Validator(
                     new SimpleRuleHandlerContainer($translator),
-<<<<<<< HEAD
                     defaultSkipOnEmpty: static function (mixed $value, object $rule, ValidationContext $context): bool {
                         return $value === 0;
                     }
-=======
-                    defaultSkipOnEmpty: static fn (mixed $value): bool => $value === 0
->>>>>>> aa582666
                 ),
                 new ArrayDataSet([
                     'name' => 'Dmitriy',
