<?php

declare(strict_types=1);

namespace Yiisoft\Validator\Tests;

use PHPUnit\Framework\TestCase;
use stdClass;
use Yiisoft\Validator\DataSet\ArrayDataSet;
use Yiisoft\Validator\DataSet\ObjectDataSet;
use Yiisoft\Validator\DataSetInterface;
use Yiisoft\Validator\Error;
use Yiisoft\Validator\Exception\RuleHandlerInterfaceNotImplementedException;
use Yiisoft\Validator\Exception\RuleHandlerNotFoundException;
use Yiisoft\Validator\Result;
use Yiisoft\Validator\Rule\Boolean;
use Yiisoft\Validator\Rule\CompareTo;
use Yiisoft\Validator\Rule\HasLength;
use Yiisoft\Validator\Rule\InRange;
use Yiisoft\Validator\Rule\Number;
use Yiisoft\Validator\Rule\Required;
use Yiisoft\Validator\RuleInterface;
use Yiisoft\Validator\SimpleRuleHandlerContainer;
use Yiisoft\Validator\SkipOnEmptyCallback\SkipOnNull;
use Yiisoft\Validator\Tests\Stub\DataSet;
use Yiisoft\Validator\Tests\Stub\FakeValidatorFactory;
use Yiisoft\Validator\Tests\Stub\NotNullRule\NotNull;
use Yiisoft\Validator\Tests\Stub\ObjectWithDataSet;
use Yiisoft\Validator\Tests\Stub\Rule;
use Yiisoft\Validator\Tests\Stub\ObjectWithAttributesOnly;
use Yiisoft\Validator\ValidationContext;
use Yiisoft\Validator\Validator;
use Yiisoft\Validator\ValidatorInterface;

class ValidatorTest extends TestCase
{
    public function testAddingRulesViaConstructor(): void
    {
        $dataObject = new DataSet(['bool' => true, 'int' => 41]);
        $validator = FakeValidatorFactory::make();
        $result = $validator->validate($dataObject, [
            'bool' => [new Boolean()],
            'int' => [
                new Number(asInteger: true),
                new Number(asInteger: true, min: 44),
                static function (mixed $value): Result {
                    $result = new Result();
                    if ($value !== 42) {
                        $result->addError('Value should be 42!', ['int']);
                    }

                    return $result;
                },
            ],
        ]);

        $this->assertTrue($result->isAttributeValid('bool'));
        $this->assertFalse($result->isAttributeValid('int'));
    }

    public function diverseTypesDataProvider(): array
    {
        $class = new stdClass();
        $class->property = true;

        return [
            'object' => [$class],
            'true' => [true],
            'non-empty-string' => ['true'],
            'integer' => [12345],
            'float' => [12.345],
            'false' => [false],
        ];
    }

    /**
     * @dataProvider diverseTypesDataProvider
     */
    public function testDiverseTypes($dataSet): void
    {
        $validator = FakeValidatorFactory::make();
        $result = $validator->validate($dataSet, [new Required()]);

        $this->assertTrue($result->isValid());
    }

    public function testNullAsDataSet(): void
    {
        $validator = FakeValidatorFactory::make();
        $result = $validator->validate(null, ['property' => [new CompareTo(null)]]);

        $this->assertTrue($result->isValid());
    }

    public function testPreValidation(): void
    {
        $validator = FakeValidatorFactory::make();
        $result = $validator->validate(
            new DataSet(['property' => '']),
            ['property' => [new Required(when: static fn (mixed $value, ?ValidationContext $context): bool => false)]],
        );

        $this->assertTrue($result->isValid());
    }

    public function testRuleHandlerWithoutImplement(): void
    {
        $ruleHandler = new class () {
        };
        $validator = FakeValidatorFactory::make();

        $this->expectException(RuleHandlerInterfaceNotImplementedException::class);
        $validator->validate(new DataSet(['property' => '']), [
            'property' => [
                new class ($ruleHandler) implements RuleInterface {
                    public function __construct(private $ruleHandler)
                    {
                    }

                    public function getName(): string
                    {
                        return 'test';
                    }

                    public function getHandlerClassName(): string
                    {
                        return $this->ruleHandler::class;
                    }
                },
            ],
        ]);
    }

    public function testRuleWithoutHandler(): void
    {
        $this->expectException(RuleHandlerNotFoundException::class);

        $validator = FakeValidatorFactory::make();
        $validator->validate(new DataSet(['property' => '']), [
            'property' => [
                new class () implements RuleInterface {
                    public function getName(): string
                    {
                        return 'test';
                    }

                    public function getHandlerClassName(): string
                    {
                        return 'NonExistClass';
                    }
                },
            ],
        ]);
    }

    public function requiredDataProvider(): array
    {
        $strictRules = [
            'orderBy' => [new Required()],
            'sort' => [
                new InRange(
                    ['asc', 'desc'],
                    skipOnEmpty: static function (mixed $value, bool $isAttributeMissing): bool {
                        return $isAttributeMissing;
                    }
                ),
            ],
        ];
        $notStrictRules = [
            'orderBy' => [new Required()],
            'sort' => [
                new InRange(
                    ['asc', 'desc'],
                    skipOnEmpty: static function (mixed $value, bool $isAttributeMissing): bool {
                        return $isAttributeMissing || $value === '';
                    }
                ),
            ],
        ];

        return [
            [
                ['merchantId' => [new Required(), new Number(asInteger: true)]],
                new ArrayDataSet(['merchantId' => null]),
                [
                    new Error('Value cannot be blank.', ['merchantId']),
                    new Error('Value must be an integer.', ['merchantId']),
                ],
            ],
            [
                ['merchantId' => [new Required(), new Number(asInteger: true, skipOnError: true)]],
                new ArrayDataSet(['merchantId' => null]),
                [new Error('Value cannot be blank.', ['merchantId'])],
            ],
            [
                ['merchantId' => [new Required(), new Number(asInteger: true, skipOnError: true)]],
                new ArrayDataSet(['merchantIdd' => 1]),
                [new Error('Value not passed.', ['merchantId'])],
            ],

            [
                $strictRules,
                new ArrayDataSet(['orderBy' => 'name', 'sort' => 'asc']),
                [],
            ],
            [
                $notStrictRules,
                new ArrayDataSet(['orderBy' => 'name', 'sort' => 'asc']),
                [],
            ],

            [
                $strictRules,
                new ArrayDataSet(['orderBy' => 'name', 'sort' => 'desc']),
                [],
            ],
            [
                $notStrictRules,
                new ArrayDataSet(['orderBy' => 'name', 'sort' => 'desc']),
                [],
            ],

            [
                $strictRules,
                new ArrayDataSet(['orderBy' => 'name', 'sort' => 'up']),
                [new Error('This value is invalid.', ['sort'])],
            ],
            [
                $notStrictRules,
                new ArrayDataSet(['orderBy' => 'name', 'sort' => 'up']),
                [new Error('This value is invalid.', ['sort'])],
            ],

            [
                $strictRules,
                new ArrayDataSet(['orderBy' => 'name', 'sort' => '']),
                [new Error('This value is invalid.', ['sort'])],
            ],
            [
                $notStrictRules,
                new ArrayDataSet(['orderBy' => 'name', 'sort' => '']),
                [],
            ],

            [
                $strictRules,
                new ArrayDataSet(['orderBy' => 'name']),
                [],
            ],
            [
                $notStrictRules,
                new ArrayDataSet(['orderBy' => 'name']),
                [],
            ],

            [
                $strictRules,
                new ArrayDataSet(['orderBy' => '']),
                [new Error('Value cannot be blank.', ['orderBy'])],
            ],
            [
                $notStrictRules,
                new ArrayDataSet(['orderBy' => '']),
                [new Error('Value cannot be blank.', ['orderBy'])],
            ],

            [
                $strictRules,
                new ArrayDataSet([]),
                [new Error('Value not passed.', ['orderBy'])],
            ],
            [
                $notStrictRules,
                new ArrayDataSet([]),
                [new Error('Value not passed.', ['orderBy'])],
            ],

            [
                [
                    'name' => [new Required(), new HasLength(min: 3, skipOnError: true)],
                    'description' => [new Required(), new HasLength(min: 5, skipOnError: true)],
                ],
                new ObjectDataSet(
                    new class () {
                        private string $title = '';
                        private string $description = 'abc123';
                    }
                ),
                [new Error('Value not passed.', ['name'])],
            ],
            [
                null,
                new ObjectDataSet(new ObjectWithDataSet()),
                [],
            ],
        ];
    }

    /**
     * @link https://github.com/yiisoft/validator/issues/173
     * @link https://github.com/yiisoft/validator/issues/289
     * @dataProvider requiredDataProvider
     */
    public function testRequired(array|null $rules, DataSetInterface $dataSet, array $expectedErrors): void
    {
        $validator = FakeValidatorFactory::make();
        $result = $validator->validate($dataSet, $rules);
<<<<<<< HEAD
        $this->assertEquals([
            new Error('Value cannot be blank.', ['merchantId'], ['value' => null]),
            new Error('Value must be an integer.', ['merchantId'], ['value' => null]),
        ], $result->getErrors());
=======
        $this->assertEquals($expectedErrors, $result->getErrors());
>>>>>>> 623628ed
    }

    public function skipOnEmptyDataProvider(): array
    {
        $validator = FakeValidatorFactory::make();
        $rules = [
            'name' => [new HasLength(min: 8)],
            'age' => [new Number(asInteger: true, min: 18)],
        ];
        $stringLessThanMinMessageTemplate = 'This value must contain at least {min, number} {min, plural, one{character} other{characters}}.';
        $intMessageTemplate = 'Value must be an integer.';
        $intLessThanMinMessageTemplate = 'Value must be no less than {min}.';


        $stringLessThanMinMessage = 'This value must contain at least 8 characters.';
        $intMessage = 'Value must be an integer.';
        $intLessThanMinMessage = 'Value must be no less than 18.';

        return [
            'rule / validator, skipOnEmpty: false, value not passed' => [
                $validator,
                new ArrayDataSet([
                    'name' => 'Dmitriy',
                ]),
                $rules,
                [
                    new Error($stringLessThanMinMessage, ['name'], ['min' => 8, 'value' => 'Dmitriy']),
                    new Error($intMessage, ['age'], ['value' => null]),
                ],
            ],
            'rule / validator, skipOnEmpty: false, value is empty' => [
                $validator,
                new ArrayDataSet([
                    'name' => 'Dmitriy',
                    'age' => null,
                ]),
                $rules,
                [
                    new Error($stringLessThanMinMessage, ['name'], ['min' => 8, 'value' => 'Dmitriy']),
                    new Error($intMessage, ['age'], ['value' => null]),
                ],
            ],
            'rule / validator, skipOnEmpty: false, value is not empty' => [
                $validator,
                new ArrayDataSet([
                    'name' => 'Dmitriy',
                    'age' => 17,
                ]),
                $rules,
                [
                    new Error($stringLessThanMinMessage, ['name'], ['min' => 8, 'value' => 'Dmitriy']),
                    new Error($intLessThanMinMessage, ['age'], ['min' => 18, 'value' => 17]),
                ],
            ],

            'rule, skipOnEmpty: true, value not passed' => [
                $validator,
                new ArrayDataSet([
                    'name' => 'Dmitriy',
                ]),
                [
                    'name' => [new HasLength(min: 8)],
                    'age' => [new Number(asInteger: true, min: 18, skipOnEmpty: true)],
                ],
                [
                    new Error($stringLessThanMinMessage, ['name'], ['min' => 8, 'value' => 'Dmitriy']),
                ],
            ],
            'rule, skipOnEmpty: true, value is empty' => [
                $validator,
                new ArrayDataSet([
                    'name' => 'Dmitriy',
                    'age' => null,
                ]),
                [
                    'name' => [new HasLength(min: 8)],
                    'age' => [new Number(asInteger: true, min: 18, skipOnEmpty: true)],
                ],
                [
                    new Error($stringLessThanMinMessage, ['name'], ['min' => 8, 'value' => 'Dmitriy']),
                ],
            ],
            'rule, skipOnEmpty: true, value is not empty' => [
                $validator,
                new ArrayDataSet([
                    'name' => 'Dmitriy',
                    'age' => 17,
                ]),
                [
                    'name' => [new HasLength(min: 8)],
                    'age' => [new Number(asInteger: true, min: 18, skipOnEmpty: true)],
                ],
                [
                    new Error($stringLessThanMinMessage, ['name'], ['min' => 8, 'value' => 'Dmitriy']),
                    new Error($intLessThanMinMessage, ['age'], ['min' => 18, 'value' => 17]),
                ],
            ],

            'rule, skipOnEmpty: SkipOnNull, value not passed' => [
                $validator,
                new ArrayDataSet([
                    'name' => 'Dmitriy',
                ]),
                [
                    'name' => [new HasLength(min: 8)],
                    'age' => [new Number(asInteger: true, min: 18, skipOnEmpty: new SkipOnNull())],
                ],
                [
                    new Error($stringLessThanMinMessage, ['name'], ['min' => 8, 'value' => 'Dmitriy']),
                ],
            ],
            'rule, skipOnEmpty: SkipOnNull, value is empty' => [
                $validator,
                new ArrayDataSet([
                    'name' => 'Dmitriy',
                    'age' => null,
                ]),
                [
                    'name' => [new HasLength(min: 8)],
                    'age' => [new Number(asInteger: true, min: 18, skipOnEmpty: new SkipOnNull())],
                ],
                [
                    new Error($stringLessThanMinMessage, ['name'], ['min' => 8, 'value' => 'Dmitriy']),
                ],
            ],
            'rule, skipOnEmpty: SkipOnNull, value is not empty' => [
                $validator,
                new ArrayDataSet([
                    'name' => 'Dmitriy',
                    'age' => 17,
                ]),
                [
                    'name' => [new HasLength(min: 8)],
                    'age' => [new Number(asInteger: true, min: 18, skipOnEmpty: new SkipOnNull())],
                ],
                [
                    new Error($stringLessThanMinMessage, ['name'], ['min' => 8, 'value' => 'Dmitriy']),
                    new Error($intLessThanMinMessage, ['age'], ['min' => 18, 'value' => 17]),
                ],
            ],
            'rule, skipOnEmpty: SkipOnNull, value is not empty (empty string)' => [
                $validator,
                new ArrayDataSet([
                    'name' => 'Dmitriy',
                    'age' => '',
                ]),
                [
                    'name' => [new HasLength(min: 8)],
                    'age' => [new Number(asInteger: true, min: 18, skipOnEmpty: new SkipOnNull())],
                ],
                [
                    new Error($stringLessThanMinMessage, ['name'], ['min' => 8, 'value' => 'Dmitriy']),
                    new Error($intMessage, ['age'], ['value' => null]),
                ],
            ],

            'rule, skipOnEmpty: custom callback, value not passed' => [
                $validator,
                new ArrayDataSet([
                    'name' => 'Dmitriy',
                ]),
                [
                    'name' => [new HasLength(min: 8)],
                    'age' => [
                        new Number(
                            asInteger: true,
                            min: 18,
                            skipOnEmpty: static function (mixed $value, bool $isAttributeMissing): bool {
                                return $value === 0;
                            }
                        ),
                    ],
                ],
                [
                    new Error($stringLessThanMinMessage, ['name'], ['min' => 8, 'value' => 'Dmitriy']),
                    new Error($intMessage, ['age'], ['value' => null]),
                ],
            ],
            'rule, skipOnEmpty: custom callback, value is empty' => [
                $validator,
                new ArrayDataSet([
                    'name' => 'Dmitriy',
                    'age' => 0,
                ]),
                [
                    'name' => [new HasLength(min: 8)],
                    'age' => [
                        new Number(
                            asInteger: true,
                            min: 18,
                            skipOnEmpty: static function (mixed $value, bool $isAttributeMissing): bool {
                                return $value === 0;
                            }
                        ),
                    ],
                ],
                [
                    new Error($stringLessThanMinMessage, ['name'], ['min' => 8, 'value' => 'Dmitriy']),
                ],
            ],
            'rule, skipOnEmpty, custom callback, value is not empty' => [
                $validator,
                new ArrayDataSet([
                    'name' => 'Dmitriy',
                    'age' => 17,
                ]),
                [
                    'name' => [new HasLength(min: 8)],
                    'age' => [
                        new Number(
                            asInteger: true,
                            min: 18,
                            skipOnEmpty: static function (mixed $value, bool $isAttributeMissing): bool {
                                return $value === 0;
                            }
                        ),
                    ],
                ],
                [
                    new Error($stringLessThanMinMessage, ['name'], ['min' => 8, 'value' => 'Dmitriy']),
                    new Error($intLessThanMinMessage, ['age'], ['min' => 18, 'value' => 17]),
                ],
            ],
            'rule, skipOnEmpty, custom callback, value is not empty (null)' => [
                $validator,
                new ArrayDataSet([
                    'name' => 'Dmitriy',
                    'age' => null,
                ]),
                [
                    'name' => [new HasLength(min: 8)],
                    'age' => [
                        new Number(
                            asInteger: true,
                            min: 18,
                            skipOnEmpty: static function (mixed $value, bool $isAttributeMissing): bool {
                                return $value === 0;
                            }
                        ),
                    ],
                ],
                [
                    new Error($stringLessThanMinMessage, ['name'], ['min' => 8, 'value' => 'Dmitriy']),
                    new Error($intMessage, ['age'], ['value' => null]),
                ],
            ],

            'validator, skipOnEmpty: true, value not passed' => [
                new Validator(new SimpleRuleHandlerContainer(), defaultSkipOnEmpty: true),
                new ArrayDataSet([
                    'name' => 'Dmitriy',
                ]),
                $rules,
                [
                    new Error($stringLessThanMinMessageTemplate, ['name'], ['min' => 8, 'value' => 'Dmitriy']),
                ],
            ],
            'validator, skipOnEmpty: true, value is empty' => [
                new Validator(new SimpleRuleHandlerContainer(), defaultSkipOnEmpty: true),
                new ArrayDataSet([
                    'name' => 'Dmitriy',
                    'age' => null,
                ]),
                $rules,
                [
                    new Error($stringLessThanMinMessageTemplate, ['name'], ['min' => 8, 'value' => 'Dmitriy']),
                ],
            ],
            'validator, skipOnEmpty: true, value is not empty' => [
                new Validator(new SimpleRuleHandlerContainer(), defaultSkipOnEmpty: true),
                new ArrayDataSet([
                    'name' => 'Dmitriy',
                    'age' => 17,
                ]),
                $rules,
                [
                    new Error($stringLessThanMinMessageTemplate, ['name'], ['min' => 8, 'value' => 'Dmitriy']),
                    new Error($intLessThanMinMessageTemplate, ['age'], ['min' => 18, 'value' => 17]),
                ],
            ],

<<<<<<< HEAD
            'validator, skipOnEmptyCallback, SkipOnNull, value not passed' => [
                new Validator(new SimpleRuleHandlerContainer(), defaultSkipOnEmpty: new SkipOnNull()),
=======
            'validator, skipOnEmpty: SkipOnNull, value not passed' => [
                new Validator(new SimpleRuleHandlerContainer($translator), defaultSkipOnEmpty: new SkipOnNull()),
>>>>>>> 623628ed
                new ArrayDataSet([
                    'name' => 'Dmitriy',
                ]),
                $rules,
                [
                    new Error($stringLessThanMinMessageTemplate, ['name'], ['min' => 8, 'value' => 'Dmitriy']),
                ],
            ],
<<<<<<< HEAD
            'validator, skipOnEmptyCallback, SkipOnNull, value is empty' => [
                new Validator(new SimpleRuleHandlerContainer(), defaultSkipOnEmpty: new SkipOnNull()),
=======
            'validator, skipOnEmpty: SkipOnNull, value is empty' => [
                new Validator(new SimpleRuleHandlerContainer($translator), defaultSkipOnEmpty: new SkipOnNull()),
>>>>>>> 623628ed
                new ArrayDataSet([
                    'name' => 'Dmitriy',
                    'age' => null,
                ]),
                $rules,
                [
                    new Error($stringLessThanMinMessageTemplate, ['name'], ['min' => 8, 'value' => 'Dmitriy']),
                ],
            ],
<<<<<<< HEAD
            'validator, skipOnEmptyCallback, SkipOnNull, value is not empty' => [
                new Validator(new SimpleRuleHandlerContainer(), defaultSkipOnEmpty: new SkipOnNull()),
=======
            'validator, skipOnEmpty: SkipOnNull, value is not empty' => [
                new Validator(new SimpleRuleHandlerContainer($translator), defaultSkipOnEmpty: new SkipOnNull()),
>>>>>>> 623628ed
                new ArrayDataSet([
                    'name' => 'Dmitriy',
                    'age' => 17,
                ]),
                $rules,
                [
                    new Error($stringLessThanMinMessageTemplate, ['name'], ['min' => 8, 'value' => 'Dmitriy']),
                    new Error($intLessThanMinMessageTemplate, ['age'], ['min' => 18, 'value' => 17]),
                ],
            ],
<<<<<<< HEAD
            'validator, skipOnEmptyCallback, SkipOnNull, value is not empty (empty string)' => [
                new Validator(new SimpleRuleHandlerContainer(), defaultSkipOnEmpty: new SkipOnNull()),
=======
            'validator, skipOnEmpty: SkipOnNull, value is not empty (empty string)' => [
                new Validator(new SimpleRuleHandlerContainer($translator), defaultSkipOnEmpty: new SkipOnNull()),
>>>>>>> 623628ed
                new ArrayDataSet([
                    'name' => 'Dmitriy',
                    'age' => '',
                ]),
                $rules,
                [
                    new Error($stringLessThanMinMessageTemplate, ['name'], ['min' => 8, 'value' => 'Dmitriy']),
                    new Error($intMessageTemplate, ['age'], ['value' => null]),
                ],
            ],

            'validator, skipOnEmpty: custom callback, value not passed' => [
                new Validator(
<<<<<<< HEAD
                    new SimpleRuleHandlerContainer(),
                    defaultSkipOnEmpty: static function (mixed $value): bool {
=======
                    new SimpleRuleHandlerContainer($translator),
                    defaultSkipOnEmpty: static function (mixed $value, bool $isAttributeMissing): bool {
>>>>>>> 623628ed
                        return $value === 0;
                    }
                ),
                new ArrayDataSet([
                    'name' => 'Dmitriy',
                ]),
                $rules,
                [
                    new Error($stringLessThanMinMessageTemplate, ['name'], ['min' => 8, 'value' => 'Dmitriy']),
                    new Error($intMessageTemplate, ['age'], ['value' => null]),
                ],
            ],
            'validator, skipOnEmpty: custom callback, value is empty' => [
                new Validator(
<<<<<<< HEAD
                    new SimpleRuleHandlerContainer(),
                    defaultSkipOnEmpty: static function (mixed $value): bool {
=======
                    new SimpleRuleHandlerContainer($translator),
                    defaultSkipOnEmpty: static function (mixed $value, bool $isAttributeMissing): bool {
>>>>>>> 623628ed
                        return $value === 0;
                    }
                ),
                new ArrayDataSet([
                    'name' => 'Dmitriy',
                    'age' => 0,
                ]),
                $rules,
                [
                    new Error($stringLessThanMinMessageTemplate, ['name'], ['min' => 8, 'value' => 'Dmitriy']),
                ],
            ],
            'validator, skipOnEmpty: custom callback, value is not empty' => [
                new Validator(
<<<<<<< HEAD
                    new SimpleRuleHandlerContainer(),
                    defaultSkipOnEmpty: static function (mixed $value): bool {
=======
                    new SimpleRuleHandlerContainer($translator),
                    defaultSkipOnEmpty: static function (mixed $value, bool $isAttributeMissing): bool {
>>>>>>> 623628ed
                        return $value === 0;
                    }
                ),
                new ArrayDataSet([
                    'name' => 'Dmitriy',
                    'age' => 17,
                ]),
                $rules,
                [
                    new Error($stringLessThanMinMessageTemplate, ['name'], ['min' => 8, 'value' => 'Dmitriy']),
                    new Error($intLessThanMinMessageTemplate, ['age'], ['min' => 18, 'value' => 17]),
                ],
            ],
            'validator, skipOnEmpty: custom callback, value is not empty (null)' => [
                new Validator(
<<<<<<< HEAD
                    new SimpleRuleHandlerContainer(),
                    defaultSkipOnEmpty: static function (mixed $value): bool {
=======
                    new SimpleRuleHandlerContainer($translator),
                    defaultSkipOnEmpty: static function (mixed $value, bool $isAttributeMissing): bool {
>>>>>>> 623628ed
                        return $value === 0;
                    }
                ),
                new ArrayDataSet([
                    'name' => 'Dmitriy',
                    'age' => null,
                ]),
                $rules,
                [
                    new Error($stringLessThanMinMessageTemplate, ['name'], ['min' => 8, 'value' => 'Dmitriy']),
                    new Error($intMessageTemplate, ['age'], ['value' => null]),
                ],
            ],
        ];
    }

    /**
     * @param Rule[] $rules
     * @param Error[] $expectedErrors
     *
     * @dataProvider skipOnEmptyDataProvider
     */
    public function testSkipOnEmpty(ValidatorInterface $validator, ArrayDataSet $data, array $rules, array $expectedErrors): void
    {
        $result = $validator->validate($data, $rules);
        $this->assertEquals($expectedErrors, $result->getErrors());
    }

    public function initSkipOnEmptyDataProvider(): array
    {
        return [
            'null' => [
                null,
                new class () {
                    #[Required]
                    public ?string $name = null;
                },
                false,
            ],
            'false' => [
                false,
                new class () {
                    #[Required]
                    public ?string $name = null;
                },
                false,
            ],
            'true' => [
                true,
                new class () {
                    #[Required]
                    public ?string $name = null;
                },
                true,
            ],
            'callable' => [
                new SkipOnNull(),
                new class () {
                    #[Required]
                    public ?string $name = null;
                },
                true,
            ],
            'do-not-override-rule' => [
                false,
                new class () {
                    #[Required(skipOnEmpty: true)]
                    public string $name = '';
                },
                true,
            ],
        ];
    }

    /**
     * @dataProvider initSkipOnEmptyDataProvider
     */
    public function testInitSkipOnEmpty(
        bool|callable|null $skipOnEmpty,
        mixed $data,
        bool $expectedResult,
    ): void {
        $validator = new Validator(new SimpleRuleHandlerContainer(), defaultSkipOnEmpty: $skipOnEmpty);

        $result = $validator->validate($data);

        $this->assertSame($expectedResult, $result->isValid());
    }

    public function testObjectWithAttributesOnly(): void
    {
        $object = new ObjectWithAttributesOnly();

        $validator = FakeValidatorFactory::make();

        $result = $validator->validate($object);

        $this->assertFalse($result->isValid());
        $this->assertCount(1, $result->getErrorMessages());
        $this->assertStringStartsWith('This value must contain at least', $result->getErrorMessages()[0]);
    }

    public function testRuleWithoutSkipOnEmpty(): void
    {
        $validator = new Validator(new SimpleRuleHandlerContainer(), defaultSkipOnEmpty: new SkipOnNull());

        $data = new class () {
            #[NotNull]
            public ?string $name = null;
        };

        $result = $validator->validate($data);

        $this->assertFalse($result->isValid());
    }
}<|MERGE_RESOLUTION|>--- conflicted
+++ resolved
@@ -305,14 +305,7 @@
     {
         $validator = FakeValidatorFactory::make();
         $result = $validator->validate($dataSet, $rules);
-<<<<<<< HEAD
-        $this->assertEquals([
-            new Error('Value cannot be blank.', ['merchantId'], ['value' => null]),
-            new Error('Value must be an integer.', ['merchantId'], ['value' => null]),
-        ], $result->getErrors());
-=======
         $this->assertEquals($expectedErrors, $result->getErrors());
->>>>>>> 623628ed
     }
 
     public function skipOnEmptyDataProvider(): array
@@ -594,28 +587,18 @@
                 ],
             ],
 
-<<<<<<< HEAD
-            'validator, skipOnEmptyCallback, SkipOnNull, value not passed' => [
-                new Validator(new SimpleRuleHandlerContainer(), defaultSkipOnEmpty: new SkipOnNull()),
-=======
             'validator, skipOnEmpty: SkipOnNull, value not passed' => [
                 new Validator(new SimpleRuleHandlerContainer($translator), defaultSkipOnEmpty: new SkipOnNull()),
->>>>>>> 623628ed
-                new ArrayDataSet([
-                    'name' => 'Dmitriy',
-                ]),
-                $rules,
-                [
-                    new Error($stringLessThanMinMessageTemplate, ['name'], ['min' => 8, 'value' => 'Dmitriy']),
-                ],
-            ],
-<<<<<<< HEAD
-            'validator, skipOnEmptyCallback, SkipOnNull, value is empty' => [
-                new Validator(new SimpleRuleHandlerContainer(), defaultSkipOnEmpty: new SkipOnNull()),
-=======
+                new ArrayDataSet([
+                    'name' => 'Dmitriy',
+                ]),
+                $rules,
+                [
+                    new Error($stringLessThanMinMessageTemplate, ['name'], ['min' => 8, 'value' => 'Dmitriy']),
+                ],
+            ],
             'validator, skipOnEmpty: SkipOnNull, value is empty' => [
                 new Validator(new SimpleRuleHandlerContainer($translator), defaultSkipOnEmpty: new SkipOnNull()),
->>>>>>> 623628ed
                 new ArrayDataSet([
                     'name' => 'Dmitriy',
                     'age' => null,
@@ -625,13 +608,8 @@
                     new Error($stringLessThanMinMessageTemplate, ['name'], ['min' => 8, 'value' => 'Dmitriy']),
                 ],
             ],
-<<<<<<< HEAD
-            'validator, skipOnEmptyCallback, SkipOnNull, value is not empty' => [
-                new Validator(new SimpleRuleHandlerContainer(), defaultSkipOnEmpty: new SkipOnNull()),
-=======
             'validator, skipOnEmpty: SkipOnNull, value is not empty' => [
                 new Validator(new SimpleRuleHandlerContainer($translator), defaultSkipOnEmpty: new SkipOnNull()),
->>>>>>> 623628ed
                 new ArrayDataSet([
                     'name' => 'Dmitriy',
                     'age' => 17,
@@ -642,13 +620,8 @@
                     new Error($intLessThanMinMessageTemplate, ['age'], ['min' => 18, 'value' => 17]),
                 ],
             ],
-<<<<<<< HEAD
-            'validator, skipOnEmptyCallback, SkipOnNull, value is not empty (empty string)' => [
-                new Validator(new SimpleRuleHandlerContainer(), defaultSkipOnEmpty: new SkipOnNull()),
-=======
             'validator, skipOnEmpty: SkipOnNull, value is not empty (empty string)' => [
                 new Validator(new SimpleRuleHandlerContainer($translator), defaultSkipOnEmpty: new SkipOnNull()),
->>>>>>> 623628ed
                 new ArrayDataSet([
                     'name' => 'Dmitriy',
                     'age' => '',
@@ -662,13 +635,8 @@
 
             'validator, skipOnEmpty: custom callback, value not passed' => [
                 new Validator(
-<<<<<<< HEAD
-                    new SimpleRuleHandlerContainer(),
-                    defaultSkipOnEmpty: static function (mixed $value): bool {
-=======
                     new SimpleRuleHandlerContainer($translator),
                     defaultSkipOnEmpty: static function (mixed $value, bool $isAttributeMissing): bool {
->>>>>>> 623628ed
                         return $value === 0;
                     }
                 ),
@@ -683,13 +651,8 @@
             ],
             'validator, skipOnEmpty: custom callback, value is empty' => [
                 new Validator(
-<<<<<<< HEAD
-                    new SimpleRuleHandlerContainer(),
-                    defaultSkipOnEmpty: static function (mixed $value): bool {
-=======
                     new SimpleRuleHandlerContainer($translator),
                     defaultSkipOnEmpty: static function (mixed $value, bool $isAttributeMissing): bool {
->>>>>>> 623628ed
                         return $value === 0;
                     }
                 ),
@@ -704,13 +667,8 @@
             ],
             'validator, skipOnEmpty: custom callback, value is not empty' => [
                 new Validator(
-<<<<<<< HEAD
-                    new SimpleRuleHandlerContainer(),
-                    defaultSkipOnEmpty: static function (mixed $value): bool {
-=======
                     new SimpleRuleHandlerContainer($translator),
                     defaultSkipOnEmpty: static function (mixed $value, bool $isAttributeMissing): bool {
->>>>>>> 623628ed
                         return $value === 0;
                     }
                 ),
@@ -726,13 +684,8 @@
             ],
             'validator, skipOnEmpty: custom callback, value is not empty (null)' => [
                 new Validator(
-<<<<<<< HEAD
-                    new SimpleRuleHandlerContainer(),
-                    defaultSkipOnEmpty: static function (mixed $value): bool {
-=======
                     new SimpleRuleHandlerContainer($translator),
                     defaultSkipOnEmpty: static function (mixed $value, bool $isAttributeMissing): bool {
->>>>>>> 623628ed
                         return $value === 0;
                     }
                 ),
