--- conflicted
+++ resolved
@@ -1339,7 +1339,6 @@
         );
     }
 
-<<<<<<< HEAD
     public function dataOriginalValueUsage(): array
     {
         $data = [
@@ -1379,7 +1378,8 @@
 
         $this->assertTrue($valueHandled);
         $this->assertSame($expectedValue, $valueInHandler);
-=======
+    }
+
     public function testRuleWithBuiltInHandler(): void
     {
         $rule = new RuleWithBuiltInHandler();
@@ -1390,6 +1390,5 @@
             ['' => ['Value must be 42.']],
             $result->getErrorMessagesIndexedByPath()
         );
->>>>>>> d5bc19b6
     }
 }