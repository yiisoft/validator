--- conflicted
+++ resolved
@@ -26,6 +26,7 @@
 use Yiisoft\Validator\SkipOnEmptyCallback\SkipOnNull;
 use Yiisoft\Validator\Tests\Support\Data\IteratorWithBooleanKey;
 use Yiisoft\Validator\Tests\Support\Data\ObjectWithPostValidationHook;
+use Yiisoft\Validator\Tests\Support\Data\ObjectWithPostValidationHook;
 use Yiisoft\Validator\Tests\Support\ValidatorFactory;
 use Yiisoft\Validator\Tests\Support\Rule\NotNullRule\NotNull;
 use Yiisoft\Validator\Tests\Support\Data\ObjectWithDataSet;
@@ -38,11 +39,11 @@
 
 class ValidatorTest extends TestCase
 {
-<<<<<<< HEAD
     public function setUp(): void
     {
         ObjectWithPostValidationHook::$hookCalled = false;
-=======
+    }
+
     public function testBase(): void
     {
         $validator = new Validator();
@@ -54,7 +55,6 @@
             ['name' => ['This value must contain at least 5 characters.']],
             $result->getErrorMessagesIndexedByPath()
         );
->>>>>>> f87767a8
     }
 
     public function testAddingRulesViaConstructor(): void
