# Yii Validator Change Log

## 2.0.0 under development

<<<<<<< HEAD
- New #734: Add enum support (@samdark)
- New #630: Include attribute name in error messages when it's present (@dood-)
=======
- New #630, #718: Include attribute name in error messages when it's present (@dood-, @arogachev)
>>>>>>> 23a9b0cf
- New #646, #653: Add `DateTime` rule (@pamparam83)
- New #615: Add the `Each::PARAMETER_EACH_KEY` validation context parameter that available during `Each` rule handling
  and containing the current key (@dood-)
- Enh #648: Raise the minimum version of PHP to 8.1 (@pamparam83)
- New #633: Add PHP attribute that sets property label for usage in error messages (@dood-)
- Chg #623: List translated attributes in error message for `OneOf` and `AtLeast` rules (@arogachev)
- Chg #624: Fix meaning of error message in `OneOf` rule (@arogachev)
- Chg #625: Improve meaning and use pluralization in error message for `OneOf` and `AtLeast` rules (@arogachev)
- Chg #626: Disallow `$min` greater than amount of `$attributes` in `AtLeast` configuration (@arogachev)
- Bug #632: Fix property name usage in error messages of rules in `Nested` rule (@vjik)
- Enh #636: Improve psalm annotations in `Result` class (@vjik)
- Enh #637: Add German translation (@took)
- Chg #634: Move `getName()` method from `RuleInterface` to `RuleWithOptionsInterface` (@arogachev)
- Chg #634: Rename `RuleWithOptionsInterface` to `DumpedRuleInterface` (@arogachev)
- Chg #634: Use FQCN as a name for built-in rules during export with `RulesDumper` (@arogachev)
- Chg #634: Use FQCN as a name for rules not implementing `DumpedRuleInterface` during export with `RulesDumper`
- Enh #622: Use `json_validate()` built-in PHP function in `JsonHandler` if code is run with PHP 8.3 (@arogachev)
- Enh #639: Simplify validation of JSON in `JsonHandler` using built-in PHP functions for PHP versions below 8.3
  (@arogachev)
- Chg #679: Change type of `$rule` argument in `RuleHandlerInterface::validate()` from `object` to `RuleInterface`
  (@arogachev)
- Chg #660: Change type of `$skipOnEmpty` argument in rules' constructors from `mixed` to `bool|callable|null`
- Chg #613: Change type of `$escape` argument in `Error::getValuePath()` from `bool|string|null` to `string|null`
  (@arogachev)
- Enh #726: Refactor `Result::add()`: took `array_merge()` out of the `foreach` (@lav45)
- Chg #583: Change "attribute" to "property" in class/trait/method/variable/placeholder names (@vjik)
- Enh #733: Make parameter `$rules` in `RulesNormalizer::normalize()` optional (@vjik)
- Bug #733: Rules provided by data object PHP attributes were not used in  `RulesNormalizer::normalize()` (@vjik)

## 1.4.1 June 11, 2024

- Bug #719: Fix parameters leak in context validation (@vjik)

## 1.4.0 May 22, 2024

- New #649: Add `getFirstErrorMessagesIndexedByPath()` and `getFirstErrorMessagesIndexedByAttribute()` methods to
  `Result` (@arogachev)
- New #655: Add rules for validating value types - `boolean`, `float`, `integer`, `string` (@arogachev)
- New #657: Add `Result::add()` method for merging other results to the base one (@arogachev)
- New #687: Add `UniqueIterable` rule (@arogachev)
- New #693: Add `AnyRule` rule (@arogachev)

## 1.3.0 April 04, 2024

- New #665: Add methods `addErrorWithFormatOnly()` and `addErrorWithoutPostProcessing()` to `Result` object (@vjik)
- New #670, #677, #680: Add `Image` validation rule (@vjik, @arogachev)
- New #678: Add `Date`, `DateTime` and `Time` validation rules (@vjik)
- Enh #668: Clarify psalm types in `Result` (@vjik)

## 1.2.0 February 21, 2024

- New #597, #608: Add debug collector for `yiisoft/yii-debug` (@xepozz, @vjik)
- New #610: Add `$escape` parameter to methods `Result::getAttributeErrorMessagesIndexedByPath()` and
  `Result::getErrorMessagesIndexedByPath()` that allow change or disable symbol which will be escaped in value path
  elements (@vjik)
- New #617: Add `OneOf` rule (@arogachev)
- Enh #658: Minor refactoring of `EmailHandler::validate()` method (@vjik)
- Enh #658: Add more specific psalm type for "skip on empty" callable (@vjik)
- Enh #658: Make `$isAttributeMissing` parameter of empty conditions (`NeverEmpty`, `WhenEmpty`, `WhenMissing`,
  `WhenNull`) optional (@vjik)
- Bug #612: Disable escaping of asterisk char in value path returned by `Error::getValuePath(true)` (@vjik)

## 1.1.0 April 06, 2023

- Enh #594: Add `StringValue` rule (@arogachev)
- Enh #567: Add immutable setter for modifying `Validator::$defaultSkipOnEmptyCondition` (@arogachev)
- Bug #586: Allow `0` as a limit in `CountableLimitTrait` (@arogachev)
- Bug #431: Add support for empty iterables to `WhenEmpty` (@arogachev)

## 1.0.0 February 22, 2023

- Initial release.<|MERGE_RESOLUTION|>--- conflicted
+++ resolved
@@ -2,12 +2,9 @@
 
 ## 2.0.0 under development
 
-<<<<<<< HEAD
 - New #734: Add enum support (@samdark)
 - New #630: Include attribute name in error messages when it's present (@dood-)
-=======
 - New #630, #718: Include attribute name in error messages when it's present (@dood-, @arogachev)
->>>>>>> 23a9b0cf
 - New #646, #653: Add `DateTime` rule (@pamparam83)
 - New #615: Add the `Each::PARAMETER_EACH_KEY` validation context parameter that available during `Each` rule handling
   and containing the current key (@dood-)
