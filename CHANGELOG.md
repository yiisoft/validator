--- conflicted
+++ resolved
@@ -1,6 +1,5 @@
 # Yii Validator Change Log
 
-<<<<<<< HEAD
 ## 2.0.0 under development
 
 - New #630: Include attribute name in error messages when it's present (@dood-)
@@ -35,11 +34,9 @@
 - New #670, #677, #680: Add `Image` validation rule (@vjik, @arogachev)
 - New #678: Add `Date`, `DateTime` and `Time` validation rules (@vjik)
 - Enh #668: Clarify psalm types in `Result` (@vjik)
-=======
 ## 1.4.1 under development
 
 - no changes in this release.
->>>>>>> 1927668e
 
 ## 1.4.0 May 22, 2024
 
