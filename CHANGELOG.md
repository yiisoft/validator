# Yii Validator Change Log

## 2.1.1 under development

- Bug #748: Fix hook processing for nested objects that implement `PostValidationHookInterface` when `Nested` rule with
  specified rules is used (@DAGpro)
- Bug #756: Fix russian translation of error message for `FilledAtLeast` rule (@vjik)
<<<<<<< HEAD
- Chg #758: Change PHP constraint in `composer.json` to `~8.1.0 || ~8.2.0 || ~8.3.0 || ~8.4.0` (@vjik)
=======
- Enh #758: Minor refactoring with PHP 8.1 features usage (@vjik)
>>>>>>> c86831e7

## 2.1.0 September 12, 2024

- Chg #747: Merge rules from PHP attributes with rules provided via `getRules()` method (@vjik)
- Enh #740: Use `Yiisoft\NetworkUtilities\IpRanges` in `Ip` rule: add `getIpRanges()` method and deprecate
  `getRanges()`, `getNetworks()`, `isAllowed()` methods (@vjik)
- Enh #746: Use `NEGATION_CHARACTER` constant from `network-utilities` package in `IpHandler` instead of declaring its own 
  constant (@arogachev)

## 2.0.0 August 02, 2024

- New #615: Add the `Each::PARAMETER_EACH_KEY` validation context parameter that available during `Each` rule handling
  and containing the current key (@dood-)
- New #630, #718: Include attribute name in error messages when it's present (@dood-, @arogachev)
- New #633: Add PHP attribute that sets property label for usage in error messages (@dood-)
- New #734: Add `InEnum` rule (@samdark)
- Chg #583: Change "attribute" to "property" in class/trait/method/variable/placeholder names (@vjik)
- Chg #613: Change type of `$escape` argument in `Error::getValuePath()` from `bool|string|null` to `string|null`
  (@arogachev)
- Chg #623: List translated attributes in error message for `OneOf` and `AtLeast` rules (@arogachev)
- Chg #624: Fix meaning of error message in `OneOf` rule (@arogachev)
- Chg #625: Improve meaning and use pluralization in error message for `OneOf` and `AtLeast` rules (@arogachev)
- Chg #626: Disallow `$min` greater than amount of `$attributes` in `AtLeast` configuration (@arogachev)
- Chg #634: Move `getName()` method from `RuleInterface` to `RuleWithOptionsInterface` (@arogachev)
- Chg #634: Rename `RuleWithOptionsInterface` to `DumpedRuleInterface` (@arogachev)
- Chg #634: Use FQCN as a name for built-in rules during export with `RulesDumper` (@arogachev)
- Chg #634: Use FQCN as a name for rules not implementing `DumpedRuleInterface` during export with `RulesDumper`
  (@arogachev)
- Chg #660: Change type of `$skipOnEmpty` argument in rules' constructors from `mixed` to `bool|callable|null`
  (@arogachev)
- Chg #679: Change type of `$rule` argument in `RuleHandlerInterface::validate()` from `object` to `RuleInterface`
  (@arogachev)
- Chg #694: Rename `AtLeast` rule to `FilledAtLeast` and `OneOf` rule to `FilledOnlyOneOf` (@arogachev)
- Enh #492: Add type to error messages related with incorrect input (@arogachev)
- Enh #622: Use `json_validate()` built-in PHP function in `JsonHandler` if code is run with PHP 8.3 (@arogachev)
- Enh #636: Improve psalm annotations in `Result` class (@vjik)
- Enh #637: Add German translation (@took)
- Enh #639: Simplify validation of JSON in `JsonHandler` using built-in PHP functions for PHP versions below 8.3
  (@arogachev)
- Enh #648: Raise the minimum version of PHP to 8.1 (@pamparam83)
- Enh #726: Refactor `Result::add()`: took `array_merge()` out of the `foreach` (@lav45)
- Enh #733: Make parameter `$rules` in `RulesNormalizer::normalize()` optional (@vjik)
- Enh #735: Make `Json::$message` a bit more clear (@arogachev)
- Bug #632: Fix property name usage in error messages of rules in `Nested` rule (@vjik)
- Bug #733: Rules provided by data object PHP attributes were not used in  `RulesNormalizer::normalize()` (@vjik)
- Bug #736: Fix wrong value for `type` parameter for `Each::$incorrectInputKeyMessage` (@arogachev)

## 1.4.1 June 11, 2024

- Bug #719: Fix parameters leak in context validation (@vjik)

## 1.4.0 May 22, 2024

- New #649: Add `getFirstErrorMessagesIndexedByPath()` and `getFirstErrorMessagesIndexedByAttribute()` methods to
  `Result` (@arogachev)
- New #655: Add rules for validating value types - `boolean`, `float`, `integer`, `string` (@arogachev)
- New #657: Add `Result::add()` method for merging other results to the base one (@arogachev)
- New #687: Add `UniqueIterable` rule (@arogachev)
- New #693: Add `AnyRule` rule (@arogachev)

## 1.3.0 April 04, 2024

- New #665: Add methods `addErrorWithFormatOnly()` and `addErrorWithoutPostProcessing()` to `Result` object (@vjik)
- New #670, #677, #680: Add `Image` validation rule (@vjik, @arogachev)
- New #678: Add `Date`, `DateTime` and `Time` validation rules (@vjik)
- Enh #668: Clarify psalm types in `Result` (@vjik)

## 1.2.0 February 21, 2024

- New #597, #608: Add debug collector for `yiisoft/yii-debug` (@xepozz, @vjik)
- New #610: Add `$escape` parameter to methods `Result::getAttributeErrorMessagesIndexedByPath()` and
  `Result::getErrorMessagesIndexedByPath()` that allow change or disable symbol which will be escaped in value path
  elements (@vjik)
- New #617: Add `OneOf` rule (@arogachev)
- Enh #658: Minor refactoring of `EmailHandler::validate()` method (@vjik)
- Enh #658: Add more specific psalm type for "skip on empty" callable (@vjik)
- Enh #658: Make `$isAttributeMissing` parameter of empty conditions (`NeverEmpty`, `WhenEmpty`, `WhenMissing`,
  `WhenNull`) optional (@vjik)
- Bug #612: Disable escaping of asterisk char in value path returned by `Error::getValuePath(true)` (@vjik)

## 1.1.0 April 06, 2023

- Enh #594: Add `StringValue` rule (@arogachev)
- Enh #567: Add immutable setter for modifying `Validator::$defaultSkipOnEmptyCondition` (@arogachev)
- Bug #586: Allow `0` as a limit in `CountableLimitTrait` (@arogachev)
- Bug #431: Add support for empty iterables to `WhenEmpty` (@arogachev)

## 1.0.0 February 22, 2023

- Initial release.<|MERGE_RESOLUTION|>--- conflicted
+++ resolved
@@ -5,11 +5,8 @@
 - Bug #748: Fix hook processing for nested objects that implement `PostValidationHookInterface` when `Nested` rule with
   specified rules is used (@DAGpro)
 - Bug #756: Fix russian translation of error message for `FilledAtLeast` rule (@vjik)
-<<<<<<< HEAD
 - Chg #758: Change PHP constraint in `composer.json` to `~8.1.0 || ~8.2.0 || ~8.3.0 || ~8.4.0` (@vjik)
-=======
 - Enh #758: Minor refactoring with PHP 8.1 features usage (@vjik)
->>>>>>> c86831e7
 
 ## 2.1.0 September 12, 2024
 
