--- conflicted
+++ resolved
@@ -2,9 +2,7 @@
 
 ## 2.0.0 under development
 
-<<<<<<< HEAD
 - Enh #734: Add enum support (@samdark)
-=======
 - New #630: Include attribute name in error messages when it's present (@dood-)
 - New #646, #653: Add `DateTime` rule (@pamparam83)
 - New #615: Add the `Each::PARAMETER_EACH_KEY` validation context parameter that available during `Each` rule handling
@@ -34,7 +32,6 @@
 - Chg #583: Change "attribute" to "property" in class/trait/method/variable/placeholder names (@vjik)
 - Enh #733: Make parameter `$rules` in `RulesNormalizer::normalize()` optional (@vjik)
 - Bug #733: Rules provided by data object PHP attributes were not used in  `RulesNormalizer::normalize()` (@vjik)
->>>>>>> 598b14ad
 
 ## 1.4.1 June 11, 2024
 
