--- conflicted
+++ resolved
@@ -3,14 +3,11 @@
 ## 1.3.1 under development
 
 - New #657: Add `Result::add()` method for merging other results to the base one (@arogachev)
-<<<<<<< HEAD
 - New #687: Add `Unique` rule (@arogachev)
-=======
 - New #655: Add rules for validating value types - `boolean`, `float`, `integer`, `string` (@arogachev)
 - New #693: Add `AnyRule` rule (@arogachev)
 - New #649: Add `getFirstErrorMessagesIndexedByPath()` and `getFirstErrorMessagesIndexedByAttribute()` methods to
   `Result` (@arogachev)
->>>>>>> fa62c196
 
 ## 1.3.0 April 04, 2024
 
