--- conflicted
+++ resolved
@@ -1,31 +1,17 @@
 # Yii Validator Change Log
 
-<<<<<<< HEAD
 ## 2.0.0 under development
-=======
-## 1.2.1 under development
-
-- no changes in this release.
-
-## 1.2.0 February 21, 2024
->>>>>>> 1d7e1674
 
 - New #646, #653: Add `DateTime` rule (@pamparam83)
-- New #615: Add the `Each::PARAMETER_EACH_KEY` validation context parameter that available during `Each` rule handling 
+- New #615: Add the `Each::PARAMETER_EACH_KEY` validation context parameter that available during `Each` rule handling
   and containing the current key (@dood-)
 - Enh #648: Raise the minimum version of PHP to 8.1 (@pamparam83)
 - New #633: Add PHP attribute that sets property label for usage in error messages (@dood-)
-- New #597, #608: Add debug collector for `yiisoft/yii-debug` (@xepozz, @vjik)
-- New #610: Add `$escape` parameter to methods `Result::getAttributeErrorMessagesIndexedByPath()` and
-  `Result::getErrorMessagesIndexedByPath()` that allow change or disable symbol which will be escaped in value path
-  elements (@vjik)
-- New #617: Add `OneOf` rule (@arogachev)
-<<<<<<< HEAD
 - Chg #623: List translated attributes in error message for `OneOf` and `AtLeast` rules (@arogachev)
 - Chg #624: Fix meaning of error message in `OneOf` rule (@arogachev)
 - Chg #625: Improve meaning and use pluralization in error message for `OneOf` and `AtLeast` rules (@arogachev)
 - Chg #626: Disallow `$min` greater than amount of `$attributes` in `AtLeast` configuration (@arogachev)
-- Bug #632: Fix property name usage in error messages of rules in `Nested` rule (@vjik) 
+- Bug #632: Fix property name usage in error messages of rules in `Nested` rule (@vjik)
 - Enh #636: Improve psalm annotations in `Result` class (@vjik)
 - Enh #637: Add German translation (@took)
 - Chg #634: Move `getName()` method from `RuleInterface` to `RuleWithOptionsInterface` (@arogachev)
@@ -33,15 +19,21 @@
 - Chg #634: Use FQCN as a name for built-in rules during export with `RulesDumper` (@arogachev)
 - Chg #634: Use FQCN as a name for rules not implementing `DumpedRuleInterface` during export with `RulesDumper`
 - Enh #622: Use `json_validate()` built-in PHP function in `JsonHandler` if code is run with PHP 8.3 (@arogachev)
-- Enh #639: Simplify validation of JSON in `JsonHandler` using built-in PHP functions for PHP versions below 8.3 
+- Enh #639: Simplify validation of JSON in `JsonHandler` using built-in PHP functions for PHP versions below 8.3
   (@arogachev)
-=======
+
+## 1.2.0 February 21, 2024
+
+- New #597, #608: Add debug collector for `yiisoft/yii-debug` (@xepozz, @vjik)
+- New #610: Add `$escape` parameter to methods `Result::getAttributeErrorMessagesIndexedByPath()` and
+  `Result::getErrorMessagesIndexedByPath()` that allow change or disable symbol which will be escaped in value path
+  elements (@vjik)
+- New #617: Add `OneOf` rule (@arogachev)
 - Enh #658: Minor refactoring of `EmailHandler::validate()` method (@vjik)
 - Enh #658: Add more specific psalm type for "skip on empty" callable (@vjik)
 - Enh #658: Make `$isAttributeMissing` parameter of empty conditions (`NeverEmpty`, `WhenEmpty`, `WhenMissing`,
   `WhenNull`) optional (@vjik)
 - Bug #612: Disable escaping of asterisk char in value path returned by `Error::getValuePath(true)` (@vjik)
->>>>>>> 1d7e1674
 
 ## 1.1.0 April 06, 2023
 
