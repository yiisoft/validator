--- conflicted
+++ resolved
@@ -2,11 +2,8 @@
 
 ## 2.0.0 under development
 
-<<<<<<< HEAD
 - New #633: Include labels in error messages (@dood-)
-=======
 - Enh #648: Raise the minimum version of PHP to 8.1 (@pamparam83)
->>>>>>> 51e1ac24
 - New #633: Add PHP attribute that sets property label for usage in error messages (@dood-)
 - New #597, #608: Add debug collector for `yiisoft/yii-debug` (@xepozz, @vjik)
 - New #610: Add `$escape` parameter to methods `Result::getAttributeErrorMessagesIndexedByPath()` and
