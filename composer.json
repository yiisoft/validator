{
    "name": "yiisoft/validator",
    "type": "library",
    "description": "Yii Validator",
    "keywords": [
        "validation",
        "validator"
    ],
    "homepage": "https://www.yiiframework.com/",
    "license": "BSD-3-Clause",
    "support": {
        "issues": "https://github.com/yiisoft/validator/issues?state=open",
        "source": "https://github.com/yiisoft/validator",
        "forum": "https://www.yiiframework.com/forum/",
        "wiki": "https://www.yiiframework.com/wiki/",
        "irc": "ircs://irc.libera.chat:6697/yii",
        "chat": "https://t.me/yii3en"
    },
    "funding": [
        {
            "type": "opencollective",
            "url": "https://opencollective.com/yiisoft"
        },
        {
            "type": "github",
            "url": "https://github.com/sponsors/yiisoft"
        }
    ],
    "require": {
        "php": "^8.1",
        "ext-mbstring": "*",
        "psr/container": "^1.0|^2.0",
        "psr/http-message": "^1.0|^2.0",
        "yiisoft/arrays": "^2.1|^3.0",
        "yiisoft/friendly-exception": "^1.0",
        "yiisoft/network-utilities": "^1.0",
        "yiisoft/strings": "^2.1",
        "yiisoft/translator": "^2.1|^3.0"
    },
    "require-dev": {
        "jetbrains/phpstorm-attributes": "^1.0",
        "maglnet/composer-require-checker": "^4.3",
        "phpbench/phpbench": "^1.2",
        "phpunit/phpunit": "^9.5",
        "rector/rector": "^1.2",
        "roave/infection-static-analysis-plugin": "^1.25",
        "spatie/phpunit-watcher": "^1.23",
<<<<<<< HEAD
        "vimeo/psalm": "^4.30|^5.25",
=======
        "vimeo/psalm": "^5.24",
>>>>>>> 598b14ad
        "yiisoft/di": "^1.2",
        "yiisoft/test-support": "^3.0",
        "yiisoft/translator-message-php": "^1.1",
        "yiisoft/yii-debug": "dev-master|dev-php80"
    },
    "suggest": {
        "ext-intl": "Allows using date rules and IDN validation for emails",
        "ext-fileinfo": "To use image rule",
        "yiisoft/di": "To create rule handlers via Yii DI"
    },
    "autoload": {
        "psr-4": {
            "Yiisoft\\Validator\\": "src"
        }
    },
    "autoload-dev": {
        "psr-4": {
            "Yiisoft\\Validator\\Tests\\": "tests"
        }
    },
    "extra": {
        "branch-alias": {
            "dev-master": "3.0.x-dev"
        },
        "config-plugin-options": {
            "source-directory": "config"
        },
        "config-plugin": {
            "di": "di.php",
            "params": "params.php"
        }
    },
    "config": {
        "sort-packages": true,
        "allow-plugins": {
            "infection/extension-installer": true,
            "composer/package-versions-deprecated": true,
            "yiisoft/config": true
        }
    },
    "scripts": {
        "test": "phpunit --testdox --no-interaction",
        "test-watch": "phpunit-watcher watch",
        "rector": "vendor/bin/rector process",
        "infection": "vendor/bin/infection",
        "dry-run": "vendor/bin/rector process --dry-run",
        "psalm": "vendor/bin/psalm --config=psalm.xml"
    }
}<|MERGE_RESOLUTION|>--- conflicted
+++ resolved
@@ -42,14 +42,10 @@
         "maglnet/composer-require-checker": "^4.3",
         "phpbench/phpbench": "^1.2",
         "phpunit/phpunit": "^9.5",
-        "rector/rector": "^1.2",
+        "rector/rector": "1.0.*",
         "roave/infection-static-analysis-plugin": "^1.25",
         "spatie/phpunit-watcher": "^1.23",
-<<<<<<< HEAD
-        "vimeo/psalm": "^4.30|^5.25",
-=======
         "vimeo/psalm": "^5.24",
->>>>>>> 598b14ad
         "yiisoft/di": "^1.2",
         "yiisoft/test-support": "^3.0",
         "yiisoft/translator-message-php": "^1.1",
