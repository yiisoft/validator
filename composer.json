--- conflicted
+++ resolved
@@ -32,13 +32,8 @@
         "maglnet/composer-require-checker": "^4.2",
         "phpbench/phpbench": "^1.2",
         "phpunit/phpunit": "^9.5",
-<<<<<<< HEAD
         "rector/rector": "^0.15.0",
-        "roave/infection-static-analysis-plugin": "^1.16",
-=======
-        "rector/rector": "^0.14.8",
         "roave/infection-static-analysis-plugin": "^1.25",
->>>>>>> 153d30e1
         "spatie/phpunit-watcher": "^1.23",
         "vimeo/psalm": "^4.30|^5.0",
         "yiisoft/di": "^1.2",
