{
    "name": "yiisoft/validator",
    "type": "library",
    "description": "Yii Validator",
    "keywords": [
        "validation",
        "validator"
    ],
    "homepage": "https://www.yiiframework.com/",
    "license": "BSD-3-Clause",
    "support": {
        "issues": "https://github.com/yiisoft/validator/issues?state=open",
        "source": "https://github.com/yiisoft/validator",
        "forum": "https://www.yiiframework.com/forum/",
        "wiki": "https://www.yiiframework.com/wiki/",
        "irc": "ircs://irc.libera.chat:6697/yii",
        "chat": "https://t.me/yii3en"
    },
    "funding": [
        {
            "type": "opencollective",
            "url": "https://opencollective.com/yiisoft"
        },
        {
            "type": "github",
            "url": "https://github.com/sponsors/yiisoft"
        }
    ],
    "require": {
        "php": "~8.1.0 || ~8.2.0 || ~8.3.0 || ~8.4.0",
        "ext-mbstring": "*",
        "psr/container": "^1.0|^2.0",
        "psr/http-message": "^1.0|^2.0",
        "yiisoft/arrays": "^2.1|^3.0",
        "yiisoft/friendly-exception": "^1.0",
        "yiisoft/network-utilities": "^1.2",
        "yiisoft/strings": "^2.1",
        "yiisoft/translator": "^2.1|^3.0"
    },
    "require-dev": {
        "jetbrains/phpstorm-attributes": "^1.2",
        "maglnet/composer-require-checker": "^4.7.1",
        "phpbench/phpbench": "^1.4",
<<<<<<< HEAD
        "phpunit/phpunit": "^9.6.22",
=======
        "phpunit/phpunit": "^10.5.45",
>>>>>>> c86831e7
        "rector/rector": "^2.0.8",
        "roave/infection-static-analysis-plugin": "^1.35",
        "spatie/phpunit-watcher": "^1.24",
        "vimeo/psalm": "^5.26.1",
        "yiisoft/di": "^1.3",
        "yiisoft/test-support": "^3.0.1",
        "yiisoft/translator-message-php": "^1.1.1",
        "yiisoft/yii-debug": "dev-master"
    },
    "suggest": {
        "ext-intl": "Allows using date rules and IDN validation for emails",
        "ext-fileinfo": "To use image rule",
        "yiisoft/di": "To create rule handlers via Yii DI"
    },
    "autoload": {
        "psr-4": {
            "Yiisoft\\Validator\\": "src"
        }
    },
    "autoload-dev": {
        "psr-4": {
            "Yiisoft\\Validator\\Tests\\": "tests"
        }
    },
    "extra": {
        "branch-alias": {
            "dev-master": "3.0.x-dev"
        },
        "config-plugin-options": {
            "source-directory": "config"
        },
        "config-plugin": {
            "di": "di.php",
            "params": "params.php"
        }
    },
    "config": {
        "sort-packages": true,
        "bump-after-update": "dev",
        "allow-plugins": {
            "infection/extension-installer": true,
            "composer/package-versions-deprecated": true,
            "yiisoft/config": false
        }
    },
    "scripts": {
        "test": "phpunit --testdox --no-interaction",
        "test-watch": "phpunit-watcher watch",
        "rector": "vendor/bin/rector process",
        "infection": "vendor/bin/infection",
        "dry-run": "vendor/bin/rector process --dry-run",
        "psalm": "vendor/bin/psalm --config=psalm.xml"
    }
}<|MERGE_RESOLUTION|>--- conflicted
+++ resolved
@@ -41,11 +41,7 @@
         "jetbrains/phpstorm-attributes": "^1.2",
         "maglnet/composer-require-checker": "^4.7.1",
         "phpbench/phpbench": "^1.4",
-<<<<<<< HEAD
-        "phpunit/phpunit": "^9.6.22",
-=======
         "phpunit/phpunit": "^10.5.45",
->>>>>>> c86831e7
         "rector/rector": "^2.0.8",
         "roave/infection-static-analysis-plugin": "^1.35",
         "spatie/phpunit-watcher": "^1.24",
