<p align="center">
    <a href="https://github.com/yiisoft" target="_blank">
        <img src="https://yiisoft.github.io/docs/images/yii_logo.svg" height="100px">
    </a>
    <h1 align="center">Yii Validator</h1>
    <br>
</p>

The package provides data validation capabilities.

[![Latest Stable Version](https://poser.pugx.org/yiisoft/validator/v/stable.png)](https://packagist.org/packages/yiisoft/validator)
[![Total Downloads](https://poser.pugx.org/yiisoft/validator/downloads.png)](https://packagist.org/packages/yiisoft/validator)
[![Build status](https://github.com/yiisoft/validator/workflows/build/badge.svg)](https://github.com/yiisoft/validator/actions?query=workflow%3Abuild)
[![Scrutinizer Code Quality](https://scrutinizer-ci.com/g/yiisoft/validator/badges/quality-score.png?b=master)](https://scrutinizer-ci.com/g/yiisoft/validator/?branch=master)
[![Code Coverage](https://scrutinizer-ci.com/g/yiisoft/validator/badges/coverage.png?b=master)](https://scrutinizer-ci.com/g/yiisoft/validator/?branch=master)
[![Mutation testing badge](https://img.shields.io/endpoint?style=flat&url=https%3A%2F%2Fbadge-api.stryker-mutator.io%2Fgithub.com%2Fyiisoft%2Fwidget%2Fmaster)](https://dashboard.stryker-mutator.io/reports/github.com/yiisoft/validator/master)
[![static analysis](https://github.com/yiisoft/validator/workflows/static%20analysis/badge.svg)](https://github.com/yiisoft/validator/actions?query=workflow%3A%22static+analysis%22)
[![type-coverage](https://shepherd.dev/github/yiisoft/validator/coverage.svg)](https://shepherd.dev/github/yiisoft/validator)

<<<<<<< HEAD
Table of Contents
=================

* [Yii Validator](#yii-validator)
    * [Features](#features)
    * [Requirements](#requirements)
    * [Installation](#installation)
    * [General usage](#general-usage)
        * [Validating a single value](#validating-a-single-value)
        * [Validating a set of data](#validating-a-set-of-data)
            * [Skipping validation on error](#skipping-validation-on-error)
            * [Skipping empty values](#skipping-empty-values)
            * [Nested and related data](#nested-and-related-data)
            * [Attributes](#attributes)
        * [Conditional validation](#conditional-validation)
        * [Creating your own validation rules](#creating-your-own-validation-rules)
        * [Grouping multiple validation rules](#grouping-multiple-validation-rules)
        * [Setting up your own formatter](#setting-up-your-own-formatter)
    * [Testing](#testing)
        * [Unit testing](#unit-testing)
        * [Mutation testing](#mutation-testing)
        * [Static analysis](#static-analysis)
    * [License](#license)
    * [Support the project](#support-the-project)
    * [Follow updates](#follow-updates)

Created by [gh-md-toc](https://github.com/ekalinin/github-markdown-toc)

=======
>>>>>>> 8777726c
## Features

- Could be used with any object.
- Skip further validation if an error occurred for the same field.
- Skip validation of empty value.
- Error message formatting.
- Conditional validation.
- Could pass context to validation rule.
- Common rules bundled.

## Requirements

- PHP 7.4 or higher.

## Installation

The package could be installed with composer:

```shell
composer require yiisoft/validator --prefer-dist
```

## General usage

Library could be used in two ways: validating a single value and validating a set of data.

### Validating a single value

```php
use Yiisoft\Validator\Rules;
use Yiisoft\Validator\Rule\Required;
use Yiisoft\Validator\Rule\Number;
use Yiisoft\Validator\Result;

$rules = new Rules([
    Required::rule(),
    Number::rule()->min(10),
    static function ($value): Result {
        $result = new Result();
        if ($value !== 42) {
            $result->addError('Value should be 42.');
        }
        return $result;
    }
]);

$result = $rules->validate(41);
if ($result->isValid() === false) {
    foreach ($result->getErrors() as $error) {
        // ...
    }
}
```

### Validating a set of data

```php
use Yiisoft\Validator\DataSetInterface;
use Yiisoft\Validator\Validator;
use Yiisoft\Validator\Rule\Number;
use Yiisoft\Validator\Result;

final class MoneyTransfer implements DataSetInterface
{
    private $amount;
    
    public function __construct($amount) {
        $this->amount = $amount;
    }
    
    public function getAttributeValue(string $key){
        if (!isset($this->$key)) {
            throw new \InvalidArgumentException("There is no \"$key\" in MoneyTransfer.");
        }
        
        return $this->$key;
    }
    
    public function hasAttribute(string $attribute) : bool
    {
        return isset($this->$key);
    }
}

$validator = new Validator(); // Usually obtained from container
$moneyTransfer = new MoneyTransfer(142);
$rules = [    
    'amount' => [
        Number::rule()->integer()->max(100),
        static function ($value): Result {
            $result = new Result();
            if ($value === 13) {
                $result->addError('Value should not be 13.');
            }
            return $result;
        }
    ],
];
$results = $validator->validate($moneyTransfer, $rules);
foreach ($results as $attribute => $result) {
    if ($result->isValid() === false) {
        foreach ($result->getErrors() as $error) {
            // ...
        }
    }
}
```

#### Skipping validation on error

By default, if an error occurred during validation of an attribute, further rules for this attribute are skipped.
To change this behavior use `skipOnError(false)` when configuring rules:  

```php
Number::rule()->integer()->max(100)->skipOnError(false)
```

#### Skipping empty values

By default, empty values are validated. That is undesirable if you need to allow not specifying a field.
To change this behavior use `skipOnEmpty(true)`:

```php
Number::rule()->integer()->max(100)->skipOnEmpty(true)
```

#### Nested and related data

In many cases there is a need to validate related data in addition to current entity / model. There is a `Nested` rule 
for this purpose:

```php
use Yiisoft\Validator\Rule\HasLength;
use Yiisoft\Validator\Rule\Nested;
use Yiisoft\Validator\Rule\Number;
use Yiisoft\Validator\Rule\Required;

$data = ['author' => ['name' => 'Alexey', 'age' => '31']];
$rule = Nested::rule([
    'title' => [Required::rule()],
    'author' => Nested::rule([
        'name' => [HasLength::rule()->min(3)],
        'age' => [Number::rule()->min(18)],
    )];
]);
$errors = $rule->validate($data)->getErrors();
```

A more complex real-life example is a chart that is made of points. This data is represented as arrays. `Nested` can be 
combined with `Each` rule to validate such similar structures:

```php
use Yiisoft\Validator\Rule\Each;
use Yiisoft\Validator\Rule\Nested;

$data = [
    'charts' => [
        [
            'points' => [
                ['coordinates' => ['x' => -11, 'y' => 11], 'rgb' => [-1, 256, 0]],
                ['coordinates' => ['x' => -12, 'y' => 12], 'rgb' => [0, -2, 257]]
            ],
        ],
        [
            'points' => [
                ['coordinates' => ['x' => -1, 'y' => 1], 'rgb' => [0, 0, 0]],
                ['coordinates' => ['x' => -2, 'y' => 2], 'rgb' => [255, 255, 255]],
            ],
        ],
        [
            'points' => [
                ['coordinates' => ['x' => -13, 'y' => 13], 'rgb' => [-3, 258, 0]],
                ['coordinates' => ['x' => -14, 'y' => 14], 'rgb' => [0, -4, 259]],
            ],
        ],
    ],
];
$rule = Nested::rule([
    'charts' => Each::rule(new Rules([
        Nested::rule([
            'points' => Each::rule(new Rules([
                Nested::rule([
                    'coordinates' => Nested::rule([
                        'x' => [Number::rule()->min(-10)->max(10)],
                        'y' => [Number::rule()->min(-10)->max(10)],
                    ]),
                    'rgb' => Each::rule(new Rules([
                        Number::rule()->min(0)->max(255)->skipOnError(false),
                    ])),
                ])->skipOnError(false),
            ])),
        ])->skipOnError(false),
    ])),
]);
$errors = $rule->validate($data)->getErrors();
```

The contents of the errors will be:

```php
$errors = [
    'charts.0.points.0.coordinates.x' => 'Value must be no less than -10.',
    'charts.0.points.0.rgb.0' => 'Value must be no less than 0. -1 given.',
    // ...
];
```

#### Attributes

If you have PHP 8, you can simplify this using attributes. Declare the DTOs, relations and rules:

```php
use Yiisoft\Validator\Attribute\AttributeTrait;
use Yiisoft\Validator\Attribute\HasMany;
use Yiisoft\Validator\Attribute\HasOne;
use Yiisoft\Validator\Attribute\Validate;
use Yiisoft\Validator\Rule\Each;
use Yiisoft\Validator\Rule\Number;

class ChartsData
{
    use AttributeTrait;

    #[HasMany(Chart::class)]
    private array $charts;
}

class Chart
{
    #[HasMany(Dot::class)]
    private array $dots;
}

class Dot
{
    #[HasOne(Coordinates::class)]
    private $coordinates;
    #[Validate(Each::class)]
    #[Validate(Number::class, ['min' => 0, 'max' => 255, 'skipOnError' => false])]
    private array $rgb;
}

class Coordinates
{
    #[Validate(Number::class, ['min' => -10, 'max' => 10])]
    private int $x;
    #[Validate(Number::class, ['min' => -10, 'max' => 10])]
    private int $y;
}
```

Retrieve rule from the base DTO and use it for validation.

```php
$rule = (new ChartsData())->getRule();
// The structure of data and errors is the same as in previous example
$data = [];
$errors = $rule->validate($data)->getErrors();
```

### Conditional validation

In some cases there is a need to apply rule conditionally. It could be performed by using `when()`:

```php
Number::rule()->integer()->min(100)->when(static function ($value, DataSetInterface $dataSet) {
    return $dataSet->getAttributeValue('country') === Country::USA;
});
```

If callable returns `true` rule is applied, when the value returned is `false`, rule is skipped.

### Creating your own validation rules

To create your own validation rule you should extend `Rule` class:

```php
namespace MyVendor\Rules;

use Yiisoft\Validator\DataSetInterface;
use Yiisoft\Validator\Result;
use Yiisoft\Validator\Rule;

final class Pi extends Rule
{
    protected function validateValue($value, DataSetInterface $dataSet = null): Result
    {
        $result = new Result();
        $equal = \abs($value - M_PI) < PHP_FLOAT_EPSILON;
        if (!$equal) {
            $result->addError($this->formatMessage('Value is not PI.'));
        }
        return $result;
    }
}
```

Note that `validateValue()` second argument is an instance of `DataSetInterface` so you can use it if you need
whole data set context. For example, implementation might be the following if you need to validate "company"
property only if "hasCompany" is true:

```php
namespace MyVendor\Rules;

use Yiisoft\Validator\DataSetInterface;
use Yiisoft\Validator\Result;
use Yiisoft\Validator\Rule;

final class CompanyName extends Rule
{
    protected function validateValue($value, DataSetInterface $dataSet = null): Result
    {
        $result = new Result();
        $hasCompany = $dataSet !== null && $dataSet->getAttributeValue('hasCompany') === true;

        if ($hasCompany && $this->isCompanyNameValid($value) === false) {
            
            $result->addError($this->formatMessage('Company name is not valid.'));
        }
        return $result;
    }
    
    private function isCompanyNameValid(string $value): bool
    {
        // check company name    
    }
}
```

In case you need extra dependencies, these could be passed to the rule when it is created:

```php
$rule = NoLessThanExistingBidRule::rule($connection);
```

That would work with the following implementation:

```php
final class NoLessThanExistingBidRule extends Rule
{
    private ConnectionInterface $connection;

    public static function rule(ConnectionInterface $connection): self
    {
        $rule = new self();
        $rule->connection = $connection;
        return $rule;
    }
    
    protected function validateValue($value, DataSetInterface $dataSet = null): Result
    {
        $result = new Result();
        
        $currentMax = $connection->query('SELECT MAX(price) FROM bid')->scalar();
        if ($value <= $currentMax) {
            $result->addError($this->formatMessage('There is a higher bid of {bid}.', ['bid' => $currentMax]));
        }

        return $result;
    }
}
```

### Grouping multiple validation rules

To reuse multiple validation rules it is advised to group rules like the following:

```php
use Yiisoft\Validator\Rules;
use Yiisoft\Validator\Rule\HasLength;
use Yiisoft\Validator\Rule\MatchRegularExpression;
use \Yiisoft\Validator\Rule\GroupRule;

final class UsernameRule extends GroupRule
{
    public function getRules(): Rules
    {
        return new Rules([
            HasLength::rule()->min(2)->max(20),
            MatchRegularExpression::rule('~[a-z_\-]~i')
        ]);
    }
}
```

Then it could be used like the following:

```php
use Yiisoft\Validator\Validator;
use Yiisoft\Validator\Rule\Email;

$validator = new Validator();
$rules = [
    'username' => UsernameRule::rule(),
    'email' => [Email::rule()],
];
$results = $validator->validate($user, $rules);

foreach ($results as $attribute => $result) {
    if ($result->isValid() === false) {
        foreach ($result->getErrors() as $error) {
            // ...
        }
    }
}
```

### Setting up your own formatter

If you want to customize error message formatter in a certain case you need to use immutable `withFormatter()` method:

```php
use Yiisoft\Validator\Validator;

final class PostController
{
    public function actionIndex(Validator $validator): ResponseInterface
    {
        // ...
        $result = $validator->withFormatter(new CustomFormatter())->validate($dataSet, $rules);
        // ...
    }
}
```

## Testing

### Unit testing

The package is tested with [PHPUnit](https://phpunit.de/). To run tests:

```shell
./vendor/bin/phpunit
```

### Mutation testing

The package tests are checked with [Infection](https://infection.github.io/) mutation framework with
[Infection Static Analysis Plugin](https://github.com/Roave/infection-static-analysis-plugin). To run it:

```shell
./vendor/bin/roave-infection-static-analysis-plugin
```

### Static analysis

The code is statically analyzed with [Psalm](https://psalm.dev/). To run static analysis:

```shell
./vendor/bin/psalm
```

## License

The Yii Validator is free software. It is released under the terms of the BSD License.
Please see [`LICENSE`](./LICENSE.md) for more information.

Maintained by [Yii Software](https://www.yiiframework.com/).

## Support the project

[![Open Collective](https://img.shields.io/badge/Open%20Collective-sponsor-7eadf1?logo=open%20collective&logoColor=7eadf1&labelColor=555555)](https://opencollective.com/yiisoft)

## Follow updates

[![Official website](https://img.shields.io/badge/Powered_by-Yii_Framework-green.svg?style=flat)](https://www.yiiframework.com/)
[![Twitter](https://img.shields.io/badge/twitter-follow-1DA1F2?logo=twitter&logoColor=1DA1F2&labelColor=555555?style=flat)](https://twitter.com/yiiframework)
[![Telegram](https://img.shields.io/badge/telegram-join-1DA1F2?style=flat&logo=telegram)](https://t.me/yii3en)
[![Facebook](https://img.shields.io/badge/facebook-join-1DA1F2?style=flat&logo=facebook&logoColor=ffffff)](https://www.facebook.com/groups/yiitalk)
[![Slack](https://img.shields.io/badge/slack-join-1DA1F2?style=flat&logo=slack)](https://yiiframework.com/go/slack)<|MERGE_RESOLUTION|>--- conflicted
+++ resolved
@@ -16,10 +16,6 @@
 [![Mutation testing badge](https://img.shields.io/endpoint?style=flat&url=https%3A%2F%2Fbadge-api.stryker-mutator.io%2Fgithub.com%2Fyiisoft%2Fwidget%2Fmaster)](https://dashboard.stryker-mutator.io/reports/github.com/yiisoft/validator/master)
 [![static analysis](https://github.com/yiisoft/validator/workflows/static%20analysis/badge.svg)](https://github.com/yiisoft/validator/actions?query=workflow%3A%22static+analysis%22)
 [![type-coverage](https://shepherd.dev/github/yiisoft/validator/coverage.svg)](https://shepherd.dev/github/yiisoft/validator)
-
-<<<<<<< HEAD
-Table of Contents
-=================
 
 * [Yii Validator](#yii-validator)
     * [Features](#features)
@@ -31,7 +27,6 @@
             * [Skipping validation on error](#skipping-validation-on-error)
             * [Skipping empty values](#skipping-empty-values)
             * [Nested and related data](#nested-and-related-data)
-            * [Attributes](#attributes)
         * [Conditional validation](#conditional-validation)
         * [Creating your own validation rules](#creating-your-own-validation-rules)
         * [Grouping multiple validation rules](#grouping-multiple-validation-rules)
@@ -44,10 +39,6 @@
     * [Support the project](#support-the-project)
     * [Follow updates](#follow-updates)
 
-Created by [gh-md-toc](https://github.com/ekalinin/github-markdown-toc)
-
-=======
->>>>>>> 8777726c
 ## Features
 
 - Could be used with any object.
