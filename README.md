--- conflicted
+++ resolved
@@ -169,9 +169,6 @@
 $errors = $validator->validate($data, [$rule])->getErrorMessagesIndexedByPath();
 ```
 
-<<<<<<< HEAD
-A more complex real-life example is a chart that is made of points. This data is represented as arrays. `Nested` can be
-=======
 ##### Other configuration options
 
 A dot notation can be used as an alternative way of configuration. In this case the example above will be presented as
@@ -210,7 +207,6 @@
 ##### Advanced usage
 
 A more complex real-life example is a chart that is made of points. This data is represented as arrays. `Nested` can be 
->>>>>>> 45f2ff40
 combined with `Each` rule to validate such similar structures:
 
 ```php
