<p align="center">
    <a href="https://github.com/yiisoft" target="_blank">
        <img src="https://yiisoft.github.io/docs/images/yii_logo.svg" height="100px">
    </a>
    <h1 align="center">Yii Validator</h1>
    <br>
</p>

The package provides data validation capabilities.

[![Latest Stable Version](https://poser.pugx.org/yiisoft/validator/v/stable.png)](https://packagist.org/packages/yiisoft/validator)
[![Total Downloads](https://poser.pugx.org/yiisoft/validator/downloads.png)](https://packagist.org/packages/yiisoft/validator)
[![Build status](https://github.com/yiisoft/validator/workflows/build/badge.svg)](https://github.com/yiisoft/validator/actions?query=workflow%3Abuild)
[![Scrutinizer Code Quality](https://scrutinizer-ci.com/g/yiisoft/validator/badges/quality-score.png?b=master)](https://scrutinizer-ci.com/g/yiisoft/validator/?branch=master)
[![Code Coverage](https://scrutinizer-ci.com/g/yiisoft/validator/badges/coverage.png?b=master)](https://scrutinizer-ci.com/g/yiisoft/validator/?branch=master)
[![Mutation testing badge](https://img.shields.io/endpoint?style=flat&url=https%3A%2F%2Fbadge-api.stryker-mutator.io%2Fgithub.com%2Fyiisoft%2Fwidget%2Fmaster)](https://dashboard.stryker-mutator.io/reports/github.com/yiisoft/validator/master)
[![static analysis](https://github.com/yiisoft/validator/workflows/static%20analysis/badge.svg)](https://github.com/yiisoft/validator/actions?query=workflow%3A%22static+analysis%22)
[![type-coverage](https://shepherd.dev/github/yiisoft/validator/coverage.svg)](https://shepherd.dev/github/yiisoft/validator)

## Features

- Could be used with any object.
- Skip further validation if an error occurred for the same field.
- Skip validation of empty value.
- Error message formatting.
- Conditional validation.
- Could pass context to validation rule.
- Common rules bundled.

## Requirements

- PHP 7.4 or higher.

## Installation

The package could be installed with composer:

```shell
composer require yiisoft/validator --prefer-dist
```

## General usage

Library could be used in two ways: validating a single value and validating a set of data.

### Validating a single value

```php
use Yiisoft\Validator\Rules;
use Yiisoft\Validator\Rule\Required;
use Yiisoft\Validator\Rule\Number;
use Yiisoft\Validator\Result;

$rules = new Rules([
    new Required(),
    (new Number())->min(10),
    static function ($value): Result {
        $result = new Result();
        if ($value !== 42) {
            $result->addError('Value should be 42!');
        }
        return $result;
    }
]);

$result = $rules->validate(41);
if ($result->isValid() === false) {
    foreach ($result->getErrors() as $error) {
        // ...
    }
}
```

### Validating a set of data

```php
use Yiisoft\Validator\DataSetInterface;
use Yiisoft\Validator\Validator;
use Yiisoft\Validator\Rule\Number;
use Yiisoft\Validator\Result;

final class MoneyTransfer implements DataSetInterface
{
    private $amount;
    
    public function __construct($amount) {
        $this->amount = $amount;
    }
    
    public function getAttributeValue(string $key){
        if (!isset($this->$key)) {
            throw new \InvalidArgumentException("There is no \"$key\" in MoneyTransfer.");
        }
        
        return $this->$key;
    }
}

// Usually obtained from container
$validator = new Validator();

$moneyTransfer = new MoneyTransfer(142);

<<<<<<< HEAD
$validator = new Validator();

$results = $validator->validate($moneyTransfer, [    
=======
$rules = [    
>>>>>>> f7afd69d
    'amount' => [
        (new Number())->integer()->max(100),
        static function ($value): Result {
            $result = new Result();
            if ($value === 13) {
                $result->addError('Value should not be 13!');
            }
            return $result;
        }
    ],
<<<<<<< HEAD
]);
=======
];

$results = $validator->validate($moneyTransfer, $rules);
>>>>>>> f7afd69d
foreach ($results as $attribute => $result) {
    if ($result->isValid() === false) {
        foreach ($result->getErrors() as $error) {
            // ...
        }
    }
}
```

#### Skipping validation on error

By default, if an error occurred during validation of an attribute, further rules for this attribute are skipped.
To change this behavior use `skipOnError(false)` when configuring rules:  

```php
(new Number())->integer()->max(100)->skipOnError(false)
```

#### Skipping empty values

By default, empty values are validated. That is undesirable if you need to allow not specifying a field.
To change this behavior use `skipOnEmpty(true)`:

```php
(new Number())->integer()->max(100)->skipOnEmpty(true)
```

### Conditional validation

In some cases there is a need to apply rule conditionally. It could be performed by using `when()`:

```php
(new Number())->integer()->min(100)->when(static function ($value, DataSetInterface $dataSet) {
    return $dataSet->getAttributeValue('country') === Country::USA;
});
```

If callable returns `true` rule is applied, when the value returned is `false`, rule is skipped.

### Creating your own validation rules

To create your own validation rule you should extend `Rule` class:

```php
namespace MyVendor\Rules;

use Yiisoft\Validator\DataSetInterface;
use Yiisoft\Validator\Result;
use Yiisoft\Validator\Rule;

final class Pi extends Rule
{
    protected function validateValue($value, DataSetInterface $dataSet = null): Result
    {
        $result = new Result();
        if ($value != M_PI) {
            $result->addError('Value is not PI');
        }
        return $result;
    }
}
```

Note that `validateValue()` second argument is an instance of `DataSetInterface` so you can use it if you need
whole data set context. For example, implementation might be the following if you need to validate "company"
property only if "hasCompany" is true:

```php
namespace MyVendor\Rules;

use Yiisoft\Validator\DataSetInterface;
use Yiisoft\Validator\Result;
use Yiisoft\Validator\Rule;

final class CompanyName extends Rule
{
    protected function validateValue($value, DataSetInterface $dataSet = null): Result
    {
        $result = new Result();
        $hasCompany = $dataSet !== null && $dataSet->getAttributeValue('hasCompany') === true;

        if ($hasCompany && $this->isCompanyNameValid($value) === false) {
            
            $result->addError('Company name is not valid');
        }
        return $result;
    }
    
    private function isCompanyNameValid(string $value): bool
    {
        // check company name    
    }
}
```

### Grouping multiple validation rules

To reuse multiple validation rules it is advised to group rules like the following:

```php
use Yiisoft\Validator\Rules;
use Yiisoft\Validator\Rule\HasLength;
use Yiisoft\Validator\Rule\MatchRegularExpression;
use \Yiisoft\Validator\Rule\GroupRule;

final class UsernameRule extends GroupRule
{
    public function getRules(): Rules
    {
        return new Rules([
            (new HasLength())->min(2)->max(20),
            new MatchRegularExpression('~[a-z_\-]~i')
        ]);
    }
}
```

Then it could be used like the following:

```php
use Yiisoft\Validator\Validator;
use Yiisoft\Validator\Rule\Email;

$validator = new Validator();

$results = $validator->validate($user, [
    'username' => new UsernameRule(),
    'email' => [new Email()]
]);
foreach ($results as $attribute => $result) {
    if ($result->isValid() === false) {
        foreach ($result->getErrors() as $error) {
            // ...
        }
    }
}
```

## Testing

### Unit testing

The package is tested with [PHPUnit](https://phpunit.de/). To run tests:

```shell
./vendor/bin/phpunit
```

### Mutation testing

The package tests are checked with [Infection](https://infection.github.io/) mutation framework with
[Infection Static Analysis Plugin](https://github.com/Roave/infection-static-analysis-plugin). To run it:

```shell
./vendor/bin/roave-infection-static-analysis-plugin
```

### Static analysis

The code is statically analyzed with [Psalm](https://psalm.dev/). To run static analysis:

```shell
./vendor/bin/psalm
```

## License

The Yii Validator is free software. It is released under the terms of the BSD License.
Please see [`LICENSE`](./LICENSE.md) for more information.

Maintained by [Yii Software](https://www.yiiframework.com/).

## Support the project

[![Open Collective](https://img.shields.io/badge/Open%20Collective-sponsor-7eadf1?logo=open%20collective&logoColor=7eadf1&labelColor=555555)](https://opencollective.com/yiisoft)

## Follow updates

[![Official website](https://img.shields.io/badge/Powered_by-Yii_Framework-green.svg?style=flat)](https://www.yiiframework.com/)
[![Twitter](https://img.shields.io/badge/twitter-follow-1DA1F2?logo=twitter&logoColor=1DA1F2&labelColor=555555?style=flat)](https://twitter.com/yiiframework)
[![Telegram](https://img.shields.io/badge/telegram-join-1DA1F2?style=flat&logo=telegram)](https://t.me/yii3en)
[![Facebook](https://img.shields.io/badge/facebook-join-1DA1F2?style=flat&logo=facebook&logoColor=ffffff)](https://www.facebook.com/groups/yiitalk)
[![Slack](https://img.shields.io/badge/slack-join-1DA1F2?style=flat&logo=slack)](https://yiiframework.com/go/slack)<|MERGE_RESOLUTION|>--- conflicted
+++ resolved
@@ -101,13 +101,7 @@
 
 $moneyTransfer = new MoneyTransfer(142);
 
-<<<<<<< HEAD
-$validator = new Validator();
-
-$results = $validator->validate($moneyTransfer, [    
-=======
 $rules = [    
->>>>>>> f7afd69d
     'amount' => [
         (new Number())->integer()->max(100),
         static function ($value): Result {
@@ -118,13 +112,9 @@
             return $result;
         }
     ],
-<<<<<<< HEAD
-]);
-=======
 ];
 
 $results = $validator->validate($moneyTransfer, $rules);
->>>>>>> f7afd69d
 foreach ($results as $attribute => $result) {
     if ($result->isValid() === false) {
         foreach ($result->getErrors() as $error) {
@@ -250,10 +240,11 @@
 
 $validator = new Validator();
 
-$results = $validator->validate($user, [
+$rules=[
     'username' => new UsernameRule(),
     'email' => [new Email()]
-]);
+];
+$results = $validator->validate($user, $rules);
 foreach ($results as $attribute => $result) {
     if ($result->isValid() === false) {
         foreach ($result->getErrors() as $error) {
